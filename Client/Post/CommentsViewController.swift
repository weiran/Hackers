--- conflicted
+++ resolved
@@ -42,11 +42,7 @@
     }
     
     func loadComments() {
-<<<<<<< HEAD
-        HNManager.shared().loadComments(from: post, completion: { comments in
-=======
-        HNManager.shared().loadComments(from: post) { (comments) in
->>>>>>> c62fe025
+        HNManager.shared().loadComments(from: post) { comments in
             if let downcastedArray = comments as? [HNComment] {
                 let mappedComments = downcastedArray.map { CommentModel(source: $0) }
                 self.comments = mappedComments
@@ -83,11 +79,7 @@
     }
     
     func tableView(_ tableView: UITableView, cellForRowAt indexPath: IndexPath) -> UITableViewCell {
-<<<<<<< HEAD
         let comment = commentsController.visibleComments[indexPath.row]
-=======
-        let comment = commentsController.visibleComments[(indexPath as NSIndexPath).row]
->>>>>>> c62fe025
         assert(comment.visibility != .hidden, "Cell cannot be hidden and in the array of visible cells")
         let cellIdentifier = comment.visibility == CommentVisibilityType.visible ? "OpenCommentCell" : "ClosedCommentCell"
 
