//
//  NewsViewController.swift
//  Hackers2
//
//  Created by Weiran Zhang on 07/06/2014.
//  Copyright (c) 2014 Glass Umbrella. All rights reserved.
//

import Foundation
import UIKit
import SafariServices
import libHN

class NewsViewController : UITableViewController, UISplitViewControllerDelegate, PostTitleViewDelegate, SFSafariViewControllerDelegate, SFSafariViewControllerPreviewActionItemsDelegate, UIViewControllerPreviewingDelegate {
    
    var posts: [HNPost] = [HNPost]()
<<<<<<< HEAD
    fileprivate var collapseDetailViewController = true
    fileprivate var peekedIndexPath: IndexPath?
=======
    private var collapseDetailViewController = true
    private var peekedIndexPath: IndexPath?
>>>>>>> c62fe025
    
    override func viewDidLoad() {
        super.viewDidLoad()
        registerForPreviewing(with: self, sourceView: tableView)
        
        tableView.estimatedRowHeight = 80
        tableView.rowHeight = UITableViewAutomaticDimension // auto cell size magic

        refreshControl!.backgroundColor = Theme.backgroundGreyColour
        refreshControl!.tintColor = Theme.orangeColour
        refreshControl!.addTarget(self, action: #selector(NewsViewController.loadPosts), for: UIControlEvents.valueChanged)
        
        splitViewController!.delegate = self
        
        Theme.setNavigationBarBackground(navigationController!.navigationBar)
        loadPosts()
    }
    
    override func viewWillAppear(_ animated: Bool) {
        super.viewWillAppear(animated)
        UIApplication.shared.statusBarStyle = .lightContent
        rz_smoothlyDeselectRows(tableView: tableView)
    }
    
    func test(completion: GetPostsCompletion) {
        
    }
    
    func loadPosts() {
        if !refreshControl!.isRefreshing {
            refreshControl!.beginRefreshing()
        }
        
<<<<<<< HEAD
        HNManager.shared().loadPosts(with: .top, completion: { posts, nextPageIdentifier in
=======
        HNManager.shared().loadPosts(with: .top) { (posts, nextPageIdentifier) in
>>>>>>> c62fe025
            if let downcastedArray = posts as? [HNPost] {
                self.posts = downcastedArray
                self.tableView.reloadData()
                self.refreshControl!.endRefreshing()
            }
        }
    }
    
    // MARK: - UITableViewDataSource
    
    override func tableView(_ tableView: UITableView, numberOfRowsInSection section: Int) -> Int {
        return posts.count
    }
    
    override func tableView(_ tableView: UITableView, cellForRowAt indexPath: IndexPath) -> UITableViewCell {
        let cell = tableView.dequeueReusableCell(withIdentifier: "PostCell", for: indexPath) as! PostCell
<<<<<<< HEAD
        let post = posts[indexPath.row]
=======
        let post = posts[(indexPath as NSIndexPath).row]
>>>>>>> c62fe025
        cell.postTitleView.post = post
        cell.postTitleView.delegate = self
        
        // TODO: if not default post type, show ycombinator domain instead in metadataLabel
        // cant do it currently as Type is reserved keyword which libHN uses
        
        return cell
    }
    
    // MARK: - UITableViewDelegate
    
    override func tableView(_ tableView: UITableView, didSelectRowAt indexPath: IndexPath) {
        collapseDetailViewController = false
        var viewController = storyboard!.instantiateViewController(withIdentifier: "PostViewNavigationController")
        let commentsViewController = (viewController as! UINavigationController).viewControllers.first as! CommentsViewController
        
        let post = posts[(indexPath as NSIndexPath).row]
        commentsViewController.post = post
        
        if UIDevice.current.userInterfaceIdiom == .phone {
            // for iPhone we only want to push the view controller not navigation controller
            viewController = commentsViewController
        }
        
        showDetailViewController(viewController, sender: self)
    }
    
    // MARK: - UISplitViewControllerDelegate
    
    func splitViewController(_ splitViewController: UISplitViewController, collapseSecondary secondaryViewController: UIViewController, onto primaryViewController: UIViewController) -> Bool {
        return collapseDetailViewController
    }
    
    // MARK: - PostCellDelegate
    
    func getSafariViewController(_ URL: String) -> SFSafariViewController {
        let safariViewController = SFSafariViewController(url: Foundation.URL(string: URL)!)
        safariViewController.previewActionItemsDelegate = self
        return safariViewController
    }
    
    func didPressLinkButton(_ post: HNPost) {
        self.navigationController?.present(getSafariViewController(post.urlString), animated: true, completion: nil)
        UIApplication.shared.statusBarStyle = .default
    }
    
    // MARK: - UIViewControllerPreviewingDelegate
    
    func previewingContext(_ previewingContext: UIViewControllerPreviewing, viewControllerForLocation location: CGPoint) -> UIViewController? {
        if let indexPath = tableView.indexPathForRow(at: location) {
            peekedIndexPath = indexPath
            previewingContext.sourceRect = tableView.rectForRow(at: indexPath)
<<<<<<< HEAD
            let post = posts[indexPath.row]
=======
            let post = posts[(indexPath as NSIndexPath).row]
>>>>>>> c62fe025
            return getSafariViewController(post.urlString)
        }
        return nil
    }
    
    func previewingContext(_ previewingContext: UIViewControllerPreviewing, commit viewControllerToCommit: UIViewController) {
        present(viewControllerToCommit, animated: true, completion: nil)
    }
    
    func safariViewControllerPreviewActionItems(_ controller: SFSafariViewController) -> [UIPreviewActionItem] {
        let indexPath = self.peekedIndexPath!
<<<<<<< HEAD
        let post = posts[indexPath.row]
=======
        let post = posts[(indexPath as NSIndexPath).row]
>>>>>>> c62fe025
        let commentsPreviewActionTitle = post.commentCount > 0 ? "View \(post.commentCount) comments" : "View comments"
        
        let viewCommentsPreviewAction = UIPreviewAction(title: commentsPreviewActionTitle, style: .default) {
            [unowned self, indexPath = indexPath] (action, viewController) -> Void in
            self.tableView.selectRow(at: indexPath, animated: true, scrollPosition: .none)
            self.tableView(self.tableView, didSelectRowAt: indexPath)
        }
        return [viewCommentsPreviewAction]
    }
}<|MERGE_RESOLUTION|>--- conflicted
+++ resolved
@@ -14,13 +14,8 @@
 class NewsViewController : UITableViewController, UISplitViewControllerDelegate, PostTitleViewDelegate, SFSafariViewControllerDelegate, SFSafariViewControllerPreviewActionItemsDelegate, UIViewControllerPreviewingDelegate {
     
     var posts: [HNPost] = [HNPost]()
-<<<<<<< HEAD
     fileprivate var collapseDetailViewController = true
     fileprivate var peekedIndexPath: IndexPath?
-=======
-    private var collapseDetailViewController = true
-    private var peekedIndexPath: IndexPath?
->>>>>>> c62fe025
     
     override func viewDidLoad() {
         super.viewDidLoad()
@@ -54,11 +49,7 @@
             refreshControl!.beginRefreshing()
         }
         
-<<<<<<< HEAD
-        HNManager.shared().loadPosts(with: .top, completion: { posts, nextPageIdentifier in
-=======
-        HNManager.shared().loadPosts(with: .top) { (posts, nextPageIdentifier) in
->>>>>>> c62fe025
+        HNManager.shared().loadPosts(with: .top) { posts, nextPageIdentifier in
             if let downcastedArray = posts as? [HNPost] {
                 self.posts = downcastedArray
                 self.tableView.reloadData()
@@ -75,11 +66,7 @@
     
     override func tableView(_ tableView: UITableView, cellForRowAt indexPath: IndexPath) -> UITableViewCell {
         let cell = tableView.dequeueReusableCell(withIdentifier: "PostCell", for: indexPath) as! PostCell
-<<<<<<< HEAD
         let post = posts[indexPath.row]
-=======
-        let post = posts[(indexPath as NSIndexPath).row]
->>>>>>> c62fe025
         cell.postTitleView.post = post
         cell.postTitleView.delegate = self
         
@@ -96,7 +83,7 @@
         var viewController = storyboard!.instantiateViewController(withIdentifier: "PostViewNavigationController")
         let commentsViewController = (viewController as! UINavigationController).viewControllers.first as! CommentsViewController
         
-        let post = posts[(indexPath as NSIndexPath).row]
+        let post = posts[indexPath.row]
         commentsViewController.post = post
         
         if UIDevice.current.userInterfaceIdiom == .phone {
@@ -132,11 +119,7 @@
         if let indexPath = tableView.indexPathForRow(at: location) {
             peekedIndexPath = indexPath
             previewingContext.sourceRect = tableView.rectForRow(at: indexPath)
-<<<<<<< HEAD
             let post = posts[indexPath.row]
-=======
-            let post = posts[(indexPath as NSIndexPath).row]
->>>>>>> c62fe025
             return getSafariViewController(post.urlString)
         }
         return nil
@@ -148,11 +131,7 @@
     
     func safariViewControllerPreviewActionItems(_ controller: SFSafariViewController) -> [UIPreviewActionItem] {
         let indexPath = self.peekedIndexPath!
-<<<<<<< HEAD
         let post = posts[indexPath.row]
-=======
-        let post = posts[(indexPath as NSIndexPath).row]
->>>>>>> c62fe025
         let commentsPreviewActionTitle = post.commentCount > 0 ? "View \(post.commentCount) comments" : "View comments"
         
         let viewCommentsPreviewAction = UIPreviewAction(title: commentsPreviewActionTitle, style: .default) {
