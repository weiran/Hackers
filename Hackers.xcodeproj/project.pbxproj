// !$*UTF8*$!
{
	archiveVersion = 1;
	classes = {
	};
	objectVersion = 46;
	objects = {

/* Begin PBXBuildFile section */
		240C5BE018D267C70011177A /* Icons.xcassets in Resources */ = {isa = PBXBuildFile; fileRef = 240C5BDF18D267C70011177A /* Icons.xcassets */; };
		240F877622BE952200DC2485 /* ThemeSwitcher.swift in Sources */ = {isa = PBXBuildFile; fileRef = 240F877522BE952200DC2485 /* ThemeSwitcher.swift */; };
		24191F8D1944C991003C0D98 /* CommentsController.swift in Sources */ = {isa = PBXBuildFile; fileRef = 24191F8C1944C991003C0D98 /* CommentsController.swift */; };
		2419D02324898DF700740184 /* Media.xcassets in Resources */ = {isa = PBXBuildFile; fileRef = 2419D02224898DF700740184 /* Media.xcassets */; };
		2419D02524898DF700740184 /* ActionViewController.swift in Sources */ = {isa = PBXBuildFile; fileRef = 2419D02424898DF700740184 /* ActionViewController.swift */; };
		2419D02824898DF700740184 /* MainInterface.storyboard in Resources */ = {isa = PBXBuildFile; fileRef = 2419D02624898DF700740184 /* MainInterface.storyboard */; };
		2419D02C24898DF700740184 /* HackersActionExtension.appex in Embed App Extensions */ = {isa = PBXBuildFile; fileRef = 2419D02024898DF700740184 /* HackersActionExtension.appex */; settings = {ATTRIBUTES = (RemoveHeadersOnCopy, ); }; };
		2419D037248AB03700740184 /* OpenInViewController.swift in Sources */ = {isa = PBXBuildFile; fileRef = 2419D035248AAFDF00740184 /* OpenInViewController.swift */; };
		2419D038248AB03700740184 /* OpenInViewController.swift in Sources */ = {isa = PBXBuildFile; fileRef = 2419D035248AAFDF00740184 /* OpenInViewController.swift */; };
		241C32DE24950C05000876DC /* PostTitleView.swift in Sources */ = {isa = PBXBuildFile; fileRef = 241C32DD24950C05000876DC /* PostTitleView.swift */; };
		243271951F95EDA9008196DB /* StringExtensions.swift in Sources */ = {isa = PBXBuildFile; fileRef = 243271941F95EDA9008196DB /* StringExtensions.swift */; };
		245345EF22466EA8001AF1CE /* HackersUITests.swift in Sources */ = {isa = PBXBuildFile; fileRef = 245345EE22466EA8001AF1CE /* HackersUITests.swift */; };
		245345FB22466F75001AF1CE /* SnapshotHelper.swift in Sources */ = {isa = PBXBuildFile; fileRef = 245345F722466F71001AF1CE /* SnapshotHelper.swift */; };
		2454B9041F655426005A98C7 /* EmptyViewController.swift in Sources */ = {isa = PBXBuildFile; fileRef = 2454B9031F655426005A98C7 /* EmptyViewController.swift */; };
		2457F04524696EB000F3E7A4 /* HackersKit.swift in Sources */ = {isa = PBXBuildFile; fileRef = 2457F04424696EB000F3E7A4 /* HackersKit.swift */; };
		2457FF77245DCE0A000FA160 /* UIActivityViewControllerExtensions.swift in Sources */ = {isa = PBXBuildFile; fileRef = 2457FF76245DCE0A000FA160 /* UIActivityViewControllerExtensions.swift */; };
		2457FF79245DCE60000FA160 /* UIAlertControllerExtensions.swift in Sources */ = {isa = PBXBuildFile; fileRef = 2457FF78245DCE60000FA160 /* UIAlertControllerExtensions.swift */; };
		245DCAB01CD4DA2A00152AA3 /* SFSafariViewControllerExtensions.swift in Sources */ = {isa = PBXBuildFile; fileRef = 245DCAAF1CD4DA2A00152AA3 /* SFSafariViewControllerExtensions.swift */; };
		24628BAD21E6897700BDEEF9 /* AppFont.swift in Sources */ = {isa = PBXBuildFile; fileRef = 24628BAC21E6897700BDEEF9 /* AppFont.swift */; };
		2464D206209DD27A00C7F8FC /* Theming.swift in Sources */ = {isa = PBXBuildFile; fileRef = 2464D205209DD27A00C7F8FC /* Theming.swift */; };
		2464D208209DD7B100C7F8FC /* AppThemeProvider.swift in Sources */ = {isa = PBXBuildFile; fileRef = 2464D207209DD7B100C7F8FC /* AppThemeProvider.swift */; };
		2464D20E209DD8F400C7F8FC /* SubscribableValue.swift in Sources */ = {isa = PBXBuildFile; fileRef = 2464D20B209DD8F400C7F8FC /* SubscribableValue.swift */; };
		2464D20F209DD8F400C7F8FC /* Weak.swift in Sources */ = {isa = PBXBuildFile; fileRef = 2464D20C209DD8F400C7F8FC /* Weak.swift */; };
		2464D213209DEFB100C7F8FC /* UINavigationControllerExtensions.swift in Sources */ = {isa = PBXBuildFile; fileRef = 2464D212209DEFB100C7F8FC /* UINavigationControllerExtensions.swift */; };
		2464D21B209E1FA100C7F8FC /* SettingsViewController.swift in Sources */ = {isa = PBXBuildFile; fileRef = 2464D21A209E1FA100C7F8FC /* SettingsViewController.swift */; };
		2464D21D209E208800C7F8FC /* SettingsTableViewCell.swift in Sources */ = {isa = PBXBuildFile; fileRef = 2464D21C209E208800C7F8FC /* SettingsTableViewCell.swift */; };
		2464D21F209E27FE00C7F8FC /* UserDefaultsExtensions.swift in Sources */ = {isa = PBXBuildFile; fileRef = 2464D21E209E27FE00C7F8FC /* UserDefaultsExtensions.swift */; };
		2477BDE5227D9D8200771FE2 /* SessionService.swift in Sources */ = {isa = PBXBuildFile; fileRef = 2477BDE4227D9D8200771FE2 /* SessionService.swift */; };
		2479E11522B69CF100D9F1A4 /* ThumbnailImageView.swift in Sources */ = {isa = PBXBuildFile; fileRef = 2479E11422B69CF100D9F1A4 /* ThumbnailImageView.swift */; };
		247C9C79248BC35000AF4E60 /* NavigationService.swift in Sources */ = {isa = PBXBuildFile; fileRef = 247C9C78248BC35000AF4E60 /* NavigationService.swift */; };
		2481BD5B247C0FFB0088CA2B /* Models.swift in Sources */ = {isa = PBXBuildFile; fileRef = 2481BD5A247C0FFB0088CA2B /* Models.swift */; };
		2481BD5D247C10330088CA2B /* HackersKit+PostsList.swift in Sources */ = {isa = PBXBuildFile; fileRef = 2481BD5C247C10330088CA2B /* HackersKit+PostsList.swift */; };
		2481BD5F247C103B0088CA2B /* HackersKit+Post.swift in Sources */ = {isa = PBXBuildFile; fileRef = 2481BD5E247C103B0088CA2B /* HackersKit+Post.swift */; };
		2481BD61247C11AE0088CA2B /* HackersKit+CommentVoting.swift in Sources */ = {isa = PBXBuildFile; fileRef = 2481BD60247C11AE0088CA2B /* HackersKit+CommentVoting.swift */; };
		2481BD63247C12540088CA2B /* HNScraperShim.swift in Sources */ = {isa = PBXBuildFile; fileRef = 2481BD62247C12540088CA2B /* HNScraperShim.swift */; };
		2481BD65247C1B380088CA2B /* HackersKit+PostVoting.swift in Sources */ = {isa = PBXBuildFile; fileRef = 2481BD64247C1B380088CA2B /* HackersKit+PostVoting.swift */; };
		24993C55229C2BD400AF1891 /* AuthenticationUIService.swift in Sources */ = {isa = PBXBuildFile; fileRef = 24993C54229C2BD400AF1891 /* AuthenticationUIService.swift */; };
		24993C57229C768700AF1891 /* AuthenticationBulletinPage.swift in Sources */ = {isa = PBXBuildFile; fileRef = 24993C56229C768700AF1891 /* AuthenticationBulletinPage.swift */; };
		249A7E32194374550059C079 /* CommentTableViewCell.swift in Sources */ = {isa = PBXBuildFile; fileRef = 249A7E31194374550059C079 /* CommentTableViewCell.swift */; };
		249B8F8322A2A48B002A9EC5 /* NotificationToken.swift in Sources */ = {isa = PBXBuildFile; fileRef = 249B8F8222A2A48B002A9EC5 /* NotificationToken.swift */; };
		249B8F8522A2A519002A9EC5 /* NotificationCenterExtensions.swift in Sources */ = {isa = PBXBuildFile; fileRef = 249B8F8422A2A519002A9EC5 /* NotificationCenterExtensions.swift */; };
		249B8F8722A2B740002A9EC5 /* SwipeCellKitActions.swift in Sources */ = {isa = PBXBuildFile; fileRef = 249B8F8622A2B740002A9EC5 /* SwipeCellKitActions.swift */; };
		249B8F8A22A2C9B3002A9EC5 /* TableViewBackgroundView.swift in Sources */ = {isa = PBXBuildFile; fileRef = 249B8F8922A2C9B3002A9EC5 /* TableViewBackgroundView.swift */; };
		249B8F8C22A2CA6F002A9EC5 /* TableViewBackgroundView.xib in Resources */ = {isa = PBXBuildFile; fileRef = 249B8F8B22A2CA6F002A9EC5 /* TableViewBackgroundView.xib */; };
		249E03372497F3F100F1FA60 /* TappableNavigationTitleView.swift in Sources */ = {isa = PBXBuildFile; fileRef = 249E03362497F3F100F1FA60 /* TappableNavigationTitleView.swift */; };
		24ADA7E3206FAF2200C143F4 /* Main.storyboard in Resources */ = {isa = PBXBuildFile; fileRef = 24ADA7E2206FAF2200C143F4 /* Main.storyboard */; };
		24B1A6A522B508A40051EAFD /* OnboardingService.swift in Sources */ = {isa = PBXBuildFile; fileRef = 24B1A6A422B508A40051EAFD /* OnboardingService.swift */; };
		24B1A6A722B521470051EAFD /* BounceExpansion.swift in Sources */ = {isa = PBXBuildFile; fileRef = 24B1A6A622B521470051EAFD /* BounceExpansion.swift */; };
		24B982DD22BE65E2000D8913 /* SettingsView.swift in Sources */ = {isa = PBXBuildFile; fileRef = 24B982DC22BE65E2000D8913 /* SettingsView.swift */; };
		24B982DF22BE65FF000D8913 /* SettingsStore.swift in Sources */ = {isa = PBXBuildFile; fileRef = 24B982DE22BE65FF000D8913 /* SettingsStore.swift */; };
		24C10BF624866D3F00B93F68 /* ShareViewController.swift in Sources */ = {isa = PBXBuildFile; fileRef = 24C10BF524866D3F00B93F68 /* ShareViewController.swift */; };
		24C10BF924866D3F00B93F68 /* MainInterface.storyboard in Resources */ = {isa = PBXBuildFile; fileRef = 24C10BF724866D3F00B93F68 /* MainInterface.storyboard */; };
		24C10BFD24866D3F00B93F68 /* HackersShareExtension.appex in Embed App Extensions */ = {isa = PBXBuildFile; fileRef = 24C10BF324866D3F00B93F68 /* HackersShareExtension.appex */; settings = {ATTRIBUTES = (RemoveHeadersOnCopy, ); }; };
		24C10C082486DB0700B93F68 /* HtmlParser.swift in Sources */ = {isa = PBXBuildFile; fileRef = 24C10C072486DB0700B93F68 /* HtmlParser.swift */; };
		24C20D391A7E42D5005B759B /* MainSplitViewController.swift in Sources */ = {isa = PBXBuildFile; fileRef = 24C20D381A7E42D5005B759B /* MainSplitViewController.swift */; };
		24CE5FED19434BDC009D2677 /* AppDelegate.swift in Sources */ = {isa = PBXBuildFile; fileRef = 24CE5FEC19434BDC009D2677 /* AppDelegate.swift */; };
		24CE5FF419435061009D2677 /* FeedViewController.swift in Sources */ = {isa = PBXBuildFile; fileRef = 24CE5FF319435061009D2677 /* FeedViewController.swift */; };
		24CE5FF819435A90009D2677 /* PostCell.swift in Sources */ = {isa = PBXBuildFile; fileRef = 24CE5FF719435A90009D2677 /* PostCell.swift */; };
		24CEAA9B1F8916970050DEDF /* UIViewExtensions.swift in Sources */ = {isa = PBXBuildFile; fileRef = 24CEAA9A1F8916970050DEDF /* UIViewExtensions.swift */; };
		24CEAA9D1F8917D60050DEDF /* ReviewController.swift in Sources */ = {isa = PBXBuildFile; fileRef = 24CEAA9C1F8917D60050DEDF /* ReviewController.swift */; };
		24D330CA248BAC4C00A2AA10 /* HackersKit+Authentication.swift in Sources */ = {isa = PBXBuildFile; fileRef = 24D330C9248BAC4C00A2AA10 /* HackersKit+Authentication.swift */; };
		24D6B8CA1C1EDBFC00618422 /* AppTheme.swift in Sources */ = {isa = PBXBuildFile; fileRef = 24D6B8C91C1EDBFC00618422 /* AppTheme.swift */; };
		24D811A51FF90A58000951C3 /* TouchableTextView.swift in Sources */ = {isa = PBXBuildFile; fileRef = 24D811A41FF90A58000951C3 /* TouchableTextView.swift */; };
		24DFD28C19436E51007F61E7 /* CommentsViewController.swift in Sources */ = {isa = PBXBuildFile; fileRef = 24DFD28B19436E51007F61E7 /* CommentsViewController.swift */; };
		24E4F26119B4DA9900574B52 /* CommentDelegate.swift in Sources */ = {isa = PBXBuildFile; fileRef = 24E4F26019B4DA9900574B52 /* CommentDelegate.swift */; };
		24EF5BF41C393D110012AA8A /* LaunchStoryboard.storyboard in Resources */ = {isa = PBXBuildFile; fileRef = 24EF5BF31C393D110012AA8A /* LaunchStoryboard.storyboard */; };
		24F31A91249E6A6600E44AD2 /* NavigationAlertController.swift in Sources */ = {isa = PBXBuildFile; fileRef = 24F31A90249E6A6600E44AD2 /* NavigationAlertController.swift */; };
		24F39F8918AFB1150055F8DC /* Foundation.framework in Frameworks */ = {isa = PBXBuildFile; fileRef = 24F39F8818AFB1150055F8DC /* Foundation.framework */; };
		24F39F8B18AFB1150055F8DC /* CoreGraphics.framework in Frameworks */ = {isa = PBXBuildFile; fileRef = 24F39F8A18AFB1150055F8DC /* CoreGraphics.framework */; };
		24F39F8D18AFB1150055F8DC /* UIKit.framework in Frameworks */ = {isa = PBXBuildFile; fileRef = 24F39F8C18AFB1150055F8DC /* UIKit.framework */; };
		24F39F9B18AFB1150055F8DC /* Images.xcassets in Resources */ = {isa = PBXBuildFile; fileRef = 24F39F9A18AFB1150055F8DC /* Images.xcassets */; };
		24FF021D226C9BEA002EF8DD /* SwinjectStoryboardExtensions.swift in Sources */ = {isa = PBXBuildFile; fileRef = 24FF021C226C9BEA002EF8DD /* SwinjectStoryboardExtensions.swift */; };
		24FF021F226CAAB5002EF8DD /* UITableViewControllerExtensions.swift in Sources */ = {isa = PBXBuildFile; fileRef = 24FF021E226CAAB5002EF8DD /* UITableViewControllerExtensions.swift */; };
		24FFFF5A23362C7800D009EF /* HackersKitExtensions.swift in Sources */ = {isa = PBXBuildFile; fileRef = 24FFFF5923362C7800D009EF /* HackersKitExtensions.swift */; };
		288B0D6127D9C12BD8FE062F /* Pods_HackersUITests.framework in Frameworks */ = {isa = PBXBuildFile; fileRef = 5AB8A7BD5582ABED8906DB36 /* Pods_HackersUITests.framework */; };
		698FE7B523EE5FE300F5828C /* Colors.xcassets in Resources */ = {isa = PBXBuildFile; fileRef = 698FE7B423EE5FE300F5828C /* Colors.xcassets */; };
		DF68752992A90A126C292CD9 /* Pods_Hackers.framework in Frameworks */ = {isa = PBXBuildFile; fileRef = F0376FCAAF4C3EBA38572A82 /* Pods_Hackers.framework */; };
/* End PBXBuildFile section */

/* Begin PBXContainerItemProxy section */
		2419D02A24898DF700740184 /* PBXContainerItemProxy */ = {
			isa = PBXContainerItemProxy;
			containerPortal = 24F39F7D18AFB1150055F8DC /* Project object */;
			proxyType = 1;
			remoteGlobalIDString = 2419D01F24898DF700740184;
			remoteInfo = HackersActionExtension;
		};
		245345F122466EA8001AF1CE /* PBXContainerItemProxy */ = {
			isa = PBXContainerItemProxy;
			containerPortal = 24F39F7D18AFB1150055F8DC /* Project object */;
			proxyType = 1;
			remoteGlobalIDString = 24F39F8418AFB1150055F8DC;
			remoteInfo = Hackers;
		};
		24C10BFB24866D3F00B93F68 /* PBXContainerItemProxy */ = {
			isa = PBXContainerItemProxy;
			containerPortal = 24F39F7D18AFB1150055F8DC /* Project object */;
			proxyType = 1;
			remoteGlobalIDString = 24C10BF224866D3F00B93F68;
			remoteInfo = HackersShareExtension;
		};
/* End PBXContainerItemProxy section */

/* Begin PBXCopyFilesBuildPhase section */
		24C10C0124866D3F00B93F68 /* Embed App Extensions */ = {
			isa = PBXCopyFilesBuildPhase;
			buildActionMask = 2147483647;
			dstPath = "";
			dstSubfolderSpec = 13;
			files = (
				2419D02C24898DF700740184 /* HackersActionExtension.appex in Embed App Extensions */,
				24C10BFD24866D3F00B93F68 /* HackersShareExtension.appex in Embed App Extensions */,
			);
			name = "Embed App Extensions";
			runOnlyForDeploymentPostprocessing = 0;
		};
/* End PBXCopyFilesBuildPhase section */

/* Begin PBXFileReference section */
		240C5BDF18D267C70011177A /* Icons.xcassets */ = {isa = PBXFileReference; lastKnownFileType = folder.assetcatalog; path = Icons.xcassets; sourceTree = "<group>"; };
		240F877522BE952200DC2485 /* ThemeSwitcher.swift */ = {isa = PBXFileReference; lastKnownFileType = sourcecode.swift; path = ThemeSwitcher.swift; sourceTree = "<group>"; };
		241387A51945A6E100D71220 /* README.md */ = {isa = PBXFileReference; fileEncoding = 4; lastKnownFileType = net.daringfireball.markdown; path = README.md; sourceTree = "<group>"; };
		24191F8C1944C991003C0D98 /* CommentsController.swift */ = {isa = PBXFileReference; fileEncoding = 4; lastKnownFileType = sourcecode.swift; path = CommentsController.swift; sourceTree = "<group>"; };
		2419D02024898DF700740184 /* HackersActionExtension.appex */ = {isa = PBXFileReference; explicitFileType = "wrapper.app-extension"; includeInIndex = 0; path = HackersActionExtension.appex; sourceTree = BUILT_PRODUCTS_DIR; };
		2419D02224898DF700740184 /* Media.xcassets */ = {isa = PBXFileReference; lastKnownFileType = folder.assetcatalog; path = Media.xcassets; sourceTree = "<group>"; };
		2419D02424898DF700740184 /* ActionViewController.swift */ = {isa = PBXFileReference; lastKnownFileType = sourcecode.swift; path = ActionViewController.swift; sourceTree = "<group>"; };
		2419D02724898DF700740184 /* Base */ = {isa = PBXFileReference; lastKnownFileType = file.storyboard; name = Base; path = Base.lproj/MainInterface.storyboard; sourceTree = "<group>"; };
		2419D02924898DF700740184 /* Info.plist */ = {isa = PBXFileReference; lastKnownFileType = text.plist.xml; path = Info.plist; sourceTree = "<group>"; };
		2419D035248AAFDF00740184 /* OpenInViewController.swift */ = {isa = PBXFileReference; lastKnownFileType = sourcecode.swift; path = OpenInViewController.swift; sourceTree = "<group>"; };
		241C32DD24950C05000876DC /* PostTitleView.swift */ = {isa = PBXFileReference; fileEncoding = 4; lastKnownFileType = sourcecode.swift; path = PostTitleView.swift; sourceTree = "<group>"; };
		243271941F95EDA9008196DB /* StringExtensions.swift */ = {isa = PBXFileReference; lastKnownFileType = sourcecode.swift; path = StringExtensions.swift; sourceTree = "<group>"; };
		245345EC22466EA8001AF1CE /* HackersUITests.xctest */ = {isa = PBXFileReference; explicitFileType = wrapper.cfbundle; includeInIndex = 0; path = HackersUITests.xctest; sourceTree = BUILT_PRODUCTS_DIR; };
		245345EE22466EA8001AF1CE /* HackersUITests.swift */ = {isa = PBXFileReference; lastKnownFileType = sourcecode.swift; path = HackersUITests.swift; sourceTree = "<group>"; };
		245345F022466EA8001AF1CE /* Info.plist */ = {isa = PBXFileReference; lastKnownFileType = text.plist.xml; path = Info.plist; sourceTree = "<group>"; };
		245345F722466F71001AF1CE /* SnapshotHelper.swift */ = {isa = PBXFileReference; fileEncoding = 4; lastKnownFileType = sourcecode.swift; path = SnapshotHelper.swift; sourceTree = "<group>"; };
		245345F822466F71001AF1CE /* Snapfile */ = {isa = PBXFileReference; fileEncoding = 4; lastKnownFileType = text; path = Snapfile; sourceTree = "<group>"; };
		245345FC2246732C001AF1CE /* Fastfile */ = {isa = PBXFileReference; fileEncoding = 4; lastKnownFileType = text; path = Fastfile; sourceTree = "<group>"; };
		245345FD2246732C001AF1CE /* Appfile */ = {isa = PBXFileReference; fileEncoding = 4; lastKnownFileType = text; path = Appfile; sourceTree = "<group>"; };
		2454B9031F655426005A98C7 /* EmptyViewController.swift */ = {isa = PBXFileReference; lastKnownFileType = sourcecode.swift; path = EmptyViewController.swift; sourceTree = "<group>"; };
		2457F04424696EB000F3E7A4 /* HackersKit.swift */ = {isa = PBXFileReference; lastKnownFileType = sourcecode.swift; path = HackersKit.swift; sourceTree = "<group>"; };
		2457FF76245DCE0A000FA160 /* UIActivityViewControllerExtensions.swift */ = {isa = PBXFileReference; lastKnownFileType = sourcecode.swift; path = UIActivityViewControllerExtensions.swift; sourceTree = "<group>"; };
		2457FF78245DCE60000FA160 /* UIAlertControllerExtensions.swift */ = {isa = PBXFileReference; lastKnownFileType = sourcecode.swift; path = UIAlertControllerExtensions.swift; sourceTree = "<group>"; };
		245DCAAF1CD4DA2A00152AA3 /* SFSafariViewControllerExtensions.swift */ = {isa = PBXFileReference; fileEncoding = 4; lastKnownFileType = sourcecode.swift; path = SFSafariViewControllerExtensions.swift; sourceTree = "<group>"; };
		24628BAC21E6897700BDEEF9 /* AppFont.swift */ = {isa = PBXFileReference; fileEncoding = 4; lastKnownFileType = sourcecode.swift; path = AppFont.swift; sourceTree = "<group>"; };
		2464D205209DD27A00C7F8FC /* Theming.swift */ = {isa = PBXFileReference; lastKnownFileType = sourcecode.swift; path = Theming.swift; sourceTree = "<group>"; };
		2464D207209DD7B100C7F8FC /* AppThemeProvider.swift */ = {isa = PBXFileReference; lastKnownFileType = sourcecode.swift; path = AppThemeProvider.swift; sourceTree = "<group>"; };
		2464D20B209DD8F400C7F8FC /* SubscribableValue.swift */ = {isa = PBXFileReference; fileEncoding = 4; lastKnownFileType = sourcecode.swift; path = SubscribableValue.swift; sourceTree = "<group>"; };
		2464D20C209DD8F400C7F8FC /* Weak.swift */ = {isa = PBXFileReference; fileEncoding = 4; lastKnownFileType = sourcecode.swift; path = Weak.swift; sourceTree = "<group>"; };
		2464D212209DEFB100C7F8FC /* UINavigationControllerExtensions.swift */ = {isa = PBXFileReference; lastKnownFileType = sourcecode.swift; path = UINavigationControllerExtensions.swift; sourceTree = "<group>"; };
		2464D21A209E1FA100C7F8FC /* SettingsViewController.swift */ = {isa = PBXFileReference; lastKnownFileType = sourcecode.swift; path = SettingsViewController.swift; sourceTree = "<group>"; };
		2464D21C209E208800C7F8FC /* SettingsTableViewCell.swift */ = {isa = PBXFileReference; lastKnownFileType = sourcecode.swift; path = SettingsTableViewCell.swift; sourceTree = "<group>"; };
		2464D21E209E27FE00C7F8FC /* UserDefaultsExtensions.swift */ = {isa = PBXFileReference; lastKnownFileType = sourcecode.swift; path = UserDefaultsExtensions.swift; sourceTree = "<group>"; };
		2477BDE4227D9D8200771FE2 /* SessionService.swift */ = {isa = PBXFileReference; lastKnownFileType = sourcecode.swift; path = SessionService.swift; sourceTree = "<group>"; };
		2479E11422B69CF100D9F1A4 /* ThumbnailImageView.swift */ = {isa = PBXFileReference; lastKnownFileType = sourcecode.swift; path = ThumbnailImageView.swift; sourceTree = "<group>"; };
		247C9C78248BC35000AF4E60 /* NavigationService.swift */ = {isa = PBXFileReference; lastKnownFileType = sourcecode.swift; path = NavigationService.swift; sourceTree = "<group>"; };
		2481BD5A247C0FFB0088CA2B /* Models.swift */ = {isa = PBXFileReference; lastKnownFileType = sourcecode.swift; path = Models.swift; sourceTree = "<group>"; };
		2481BD5C247C10330088CA2B /* HackersKit+PostsList.swift */ = {isa = PBXFileReference; lastKnownFileType = sourcecode.swift; path = "HackersKit+PostsList.swift"; sourceTree = "<group>"; };
		2481BD5E247C103B0088CA2B /* HackersKit+Post.swift */ = {isa = PBXFileReference; lastKnownFileType = sourcecode.swift; path = "HackersKit+Post.swift"; sourceTree = "<group>"; };
		2481BD60247C11AE0088CA2B /* HackersKit+CommentVoting.swift */ = {isa = PBXFileReference; lastKnownFileType = sourcecode.swift; path = "HackersKit+CommentVoting.swift"; sourceTree = "<group>"; };
		2481BD62247C12540088CA2B /* HNScraperShim.swift */ = {isa = PBXFileReference; lastKnownFileType = sourcecode.swift; path = HNScraperShim.swift; sourceTree = "<group>"; };
		2481BD64247C1B380088CA2B /* HackersKit+PostVoting.swift */ = {isa = PBXFileReference; lastKnownFileType = sourcecode.swift; path = "HackersKit+PostVoting.swift"; sourceTree = "<group>"; };
		24993C54229C2BD400AF1891 /* AuthenticationUIService.swift */ = {isa = PBXFileReference; lastKnownFileType = sourcecode.swift; path = AuthenticationUIService.swift; sourceTree = "<group>"; };
		24993C56229C768700AF1891 /* AuthenticationBulletinPage.swift */ = {isa = PBXFileReference; lastKnownFileType = sourcecode.swift; path = AuthenticationBulletinPage.swift; sourceTree = "<group>"; };
		249A7E31194374550059C079 /* CommentTableViewCell.swift */ = {isa = PBXFileReference; fileEncoding = 4; lastKnownFileType = sourcecode.swift; path = CommentTableViewCell.swift; sourceTree = "<group>"; };
		249B8F8222A2A48B002A9EC5 /* NotificationToken.swift */ = {isa = PBXFileReference; lastKnownFileType = sourcecode.swift; path = NotificationToken.swift; sourceTree = "<group>"; };
		249B8F8422A2A519002A9EC5 /* NotificationCenterExtensions.swift */ = {isa = PBXFileReference; lastKnownFileType = sourcecode.swift; path = NotificationCenterExtensions.swift; sourceTree = "<group>"; };
		249B8F8622A2B740002A9EC5 /* SwipeCellKitActions.swift */ = {isa = PBXFileReference; lastKnownFileType = sourcecode.swift; path = SwipeCellKitActions.swift; sourceTree = "<group>"; };
		249B8F8922A2C9B3002A9EC5 /* TableViewBackgroundView.swift */ = {isa = PBXFileReference; lastKnownFileType = sourcecode.swift; path = TableViewBackgroundView.swift; sourceTree = "<group>"; };
		249B8F8B22A2CA6F002A9EC5 /* TableViewBackgroundView.xib */ = {isa = PBXFileReference; lastKnownFileType = file.xib; path = TableViewBackgroundView.xib; sourceTree = "<group>"; };
		249E03362497F3F100F1FA60 /* TappableNavigationTitleView.swift */ = {isa = PBXFileReference; lastKnownFileType = sourcecode.swift; path = TappableNavigationTitleView.swift; sourceTree = "<group>"; };
		24ADA7E2206FAF2200C143F4 /* Main.storyboard */ = {isa = PBXFileReference; lastKnownFileType = file.storyboard; path = Main.storyboard; sourceTree = "<group>"; };
		24B1A6A422B508A40051EAFD /* OnboardingService.swift */ = {isa = PBXFileReference; lastKnownFileType = sourcecode.swift; path = OnboardingService.swift; sourceTree = "<group>"; };
		24B1A6A622B521470051EAFD /* BounceExpansion.swift */ = {isa = PBXFileReference; lastKnownFileType = sourcecode.swift; path = BounceExpansion.swift; sourceTree = "<group>"; };
		24B982DC22BE65E2000D8913 /* SettingsView.swift */ = {isa = PBXFileReference; lastKnownFileType = sourcecode.swift; path = SettingsView.swift; sourceTree = "<group>"; };
		24B982DE22BE65FF000D8913 /* SettingsStore.swift */ = {isa = PBXFileReference; lastKnownFileType = sourcecode.swift; path = SettingsStore.swift; sourceTree = "<group>"; };
		24C10BF324866D3F00B93F68 /* HackersShareExtension.appex */ = {isa = PBXFileReference; explicitFileType = "wrapper.app-extension"; includeInIndex = 0; path = HackersShareExtension.appex; sourceTree = BUILT_PRODUCTS_DIR; };
		24C10BF524866D3F00B93F68 /* ShareViewController.swift */ = {isa = PBXFileReference; lastKnownFileType = sourcecode.swift; path = ShareViewController.swift; sourceTree = "<group>"; };
		24C10BF824866D3F00B93F68 /* Base */ = {isa = PBXFileReference; lastKnownFileType = file.storyboard; name = Base; path = Base.lproj/MainInterface.storyboard; sourceTree = "<group>"; };
		24C10BFA24866D3F00B93F68 /* Info.plist */ = {isa = PBXFileReference; lastKnownFileType = text.plist.xml; path = Info.plist; sourceTree = "<group>"; };
		24C10C072486DB0700B93F68 /* HtmlParser.swift */ = {isa = PBXFileReference; lastKnownFileType = sourcecode.swift; path = HtmlParser.swift; sourceTree = "<group>"; };
		24C20D381A7E42D5005B759B /* MainSplitViewController.swift */ = {isa = PBXFileReference; fileEncoding = 4; lastKnownFileType = sourcecode.swift; path = MainSplitViewController.swift; sourceTree = "<group>"; };
		24CC0DB6193D1935005AD417 /* Hackers2-Bridging-Header.h */ = {isa = PBXFileReference; lastKnownFileType = sourcecode.c.h; path = "Hackers2-Bridging-Header.h"; sourceTree = "<group>"; };
		24CE5FEC19434BDC009D2677 /* AppDelegate.swift */ = {isa = PBXFileReference; fileEncoding = 4; lastKnownFileType = sourcecode.swift; path = AppDelegate.swift; sourceTree = "<group>"; };
		24CE5FF319435061009D2677 /* FeedViewController.swift */ = {isa = PBXFileReference; fileEncoding = 4; lastKnownFileType = sourcecode.swift; path = FeedViewController.swift; sourceTree = "<group>"; };
		24CE5FF719435A90009D2677 /* PostCell.swift */ = {isa = PBXFileReference; fileEncoding = 4; lastKnownFileType = sourcecode.swift; path = PostCell.swift; sourceTree = "<group>"; };
		24CEAA9A1F8916970050DEDF /* UIViewExtensions.swift */ = {isa = PBXFileReference; lastKnownFileType = sourcecode.swift; path = UIViewExtensions.swift; sourceTree = "<group>"; };
		24CEAA9C1F8917D60050DEDF /* ReviewController.swift */ = {isa = PBXFileReference; lastKnownFileType = sourcecode.swift; path = ReviewController.swift; sourceTree = "<group>"; };
		24D330C9248BAC4C00A2AA10 /* HackersKit+Authentication.swift */ = {isa = PBXFileReference; lastKnownFileType = sourcecode.swift; path = "HackersKit+Authentication.swift"; sourceTree = "<group>"; };
		24D6B8C91C1EDBFC00618422 /* AppTheme.swift */ = {isa = PBXFileReference; fileEncoding = 4; lastKnownFileType = sourcecode.swift; path = AppTheme.swift; sourceTree = "<group>"; };
		24D811A41FF90A58000951C3 /* TouchableTextView.swift */ = {isa = PBXFileReference; lastKnownFileType = sourcecode.swift; path = TouchableTextView.swift; sourceTree = "<group>"; };
		24DFD28B19436E51007F61E7 /* CommentsViewController.swift */ = {isa = PBXFileReference; fileEncoding = 4; lastKnownFileType = sourcecode.swift; path = CommentsViewController.swift; sourceTree = "<group>"; };
		24E4F26019B4DA9900574B52 /* CommentDelegate.swift */ = {isa = PBXFileReference; fileEncoding = 4; lastKnownFileType = sourcecode.swift; path = CommentDelegate.swift; sourceTree = "<group>"; };
		24EF5BF31C393D110012AA8A /* LaunchStoryboard.storyboard */ = {isa = PBXFileReference; fileEncoding = 4; lastKnownFileType = file.storyboard; path = LaunchStoryboard.storyboard; sourceTree = "<group>"; };
		24F31A90249E6A6600E44AD2 /* NavigationAlertController.swift */ = {isa = PBXFileReference; lastKnownFileType = sourcecode.swift; path = NavigationAlertController.swift; sourceTree = "<group>"; };
		24F39F8518AFB1150055F8DC /* Hackers.app */ = {isa = PBXFileReference; explicitFileType = wrapper.application; includeInIndex = 0; path = Hackers.app; sourceTree = BUILT_PRODUCTS_DIR; };
		24F39F8818AFB1150055F8DC /* Foundation.framework */ = {isa = PBXFileReference; lastKnownFileType = wrapper.framework; name = Foundation.framework; path = System/Library/Frameworks/Foundation.framework; sourceTree = SDKROOT; };
		24F39F8A18AFB1150055F8DC /* CoreGraphics.framework */ = {isa = PBXFileReference; lastKnownFileType = wrapper.framework; name = CoreGraphics.framework; path = System/Library/Frameworks/CoreGraphics.framework; sourceTree = SDKROOT; };
		24F39F8C18AFB1150055F8DC /* UIKit.framework */ = {isa = PBXFileReference; lastKnownFileType = wrapper.framework; name = UIKit.framework; path = System/Library/Frameworks/UIKit.framework; sourceTree = SDKROOT; };
		24F39F9018AFB1150055F8DC /* Hackers-Info.plist */ = {isa = PBXFileReference; lastKnownFileType = text.plist.xml; path = "Hackers-Info.plist"; sourceTree = "<group>"; };
		24F39F9A18AFB1150055F8DC /* Images.xcassets */ = {isa = PBXFileReference; lastKnownFileType = folder.assetcatalog; path = Images.xcassets; sourceTree = "<group>"; };
		24F644FD24951D6400869504 /* Scanfile */ = {isa = PBXFileReference; fileEncoding = 4; lastKnownFileType = text; path = Scanfile; sourceTree = "<group>"; };
		24FF021C226C9BEA002EF8DD /* SwinjectStoryboardExtensions.swift */ = {isa = PBXFileReference; lastKnownFileType = sourcecode.swift; path = SwinjectStoryboardExtensions.swift; sourceTree = "<group>"; };
		24FF021E226CAAB5002EF8DD /* UITableViewControllerExtensions.swift */ = {isa = PBXFileReference; lastKnownFileType = sourcecode.swift; path = UITableViewControllerExtensions.swift; sourceTree = "<group>"; };
		24FFFF5923362C7800D009EF /* HackersKitExtensions.swift */ = {isa = PBXFileReference; lastKnownFileType = sourcecode.swift; path = HackersKitExtensions.swift; sourceTree = "<group>"; };
		5AB8A7BD5582ABED8906DB36 /* Pods_HackersUITests.framework */ = {isa = PBXFileReference; explicitFileType = wrapper.framework; includeInIndex = 0; path = Pods_HackersUITests.framework; sourceTree = BUILT_PRODUCTS_DIR; };
		5B9C6ECB6751D2AF6D93515D /* Pods-Hackers.debug.xcconfig */ = {isa = PBXFileReference; includeInIndex = 1; lastKnownFileType = text.xcconfig; name = "Pods-Hackers.debug.xcconfig"; path = "Pods/Target Support Files/Pods-Hackers/Pods-Hackers.debug.xcconfig"; sourceTree = "<group>"; };
		5C36BEF23DF27134A4F29678 /* Pods-HackersUITests.release.xcconfig */ = {isa = PBXFileReference; includeInIndex = 1; lastKnownFileType = text.xcconfig; name = "Pods-HackersUITests.release.xcconfig"; path = "Pods/Target Support Files/Pods-HackersUITests/Pods-HackersUITests.release.xcconfig"; sourceTree = "<group>"; };
		5E579CFC7EF20C95FB344A2E /* Pods-HackersUITests.debug.xcconfig */ = {isa = PBXFileReference; includeInIndex = 1; lastKnownFileType = text.xcconfig; name = "Pods-HackersUITests.debug.xcconfig"; path = "Pods/Target Support Files/Pods-HackersUITests/Pods-HackersUITests.debug.xcconfig"; sourceTree = "<group>"; };
		698FE7B423EE5FE300F5828C /* Colors.xcassets */ = {isa = PBXFileReference; lastKnownFileType = folder.assetcatalog; path = Colors.xcassets; sourceTree = "<group>"; };
		9D41F6A856DA1B6671301AAD /* Pods-Hackers.release.xcconfig */ = {isa = PBXFileReference; includeInIndex = 1; lastKnownFileType = text.xcconfig; name = "Pods-Hackers.release.xcconfig"; path = "Pods/Target Support Files/Pods-Hackers/Pods-Hackers.release.xcconfig"; sourceTree = "<group>"; };
		F0376FCAAF4C3EBA38572A82 /* Pods_Hackers.framework */ = {isa = PBXFileReference; explicitFileType = wrapper.framework; includeInIndex = 0; path = Pods_Hackers.framework; sourceTree = BUILT_PRODUCTS_DIR; };
/* End PBXFileReference section */

/* Begin PBXFrameworksBuildPhase section */
		2419D01D24898DF700740184 /* Frameworks */ = {
			isa = PBXFrameworksBuildPhase;
			buildActionMask = 2147483647;
			files = (
			);
			runOnlyForDeploymentPostprocessing = 0;
		};
		245345E922466EA8001AF1CE /* Frameworks */ = {
			isa = PBXFrameworksBuildPhase;
			buildActionMask = 2147483647;
			files = (
				288B0D6127D9C12BD8FE062F /* Pods_HackersUITests.framework in Frameworks */,
			);
			runOnlyForDeploymentPostprocessing = 0;
		};
		24C10BF024866D3F00B93F68 /* Frameworks */ = {
			isa = PBXFrameworksBuildPhase;
			buildActionMask = 2147483647;
			files = (
			);
			runOnlyForDeploymentPostprocessing = 0;
		};
		24F39F8218AFB1150055F8DC /* Frameworks */ = {
			isa = PBXFrameworksBuildPhase;
			buildActionMask = 2147483647;
			files = (
				24F39F8B18AFB1150055F8DC /* CoreGraphics.framework in Frameworks */,
				24F39F8D18AFB1150055F8DC /* UIKit.framework in Frameworks */,
				24F39F8918AFB1150055F8DC /* Foundation.framework in Frameworks */,
				DF68752992A90A126C292CD9 /* Pods_Hackers.framework in Frameworks */,
			);
			runOnlyForDeploymentPostprocessing = 0;
		};
/* End PBXFrameworksBuildPhase section */

/* Begin PBXGroup section */
		2419D02124898DF700740184 /* HackersActionExtension */ = {
			isa = PBXGroup;
			children = (
				2419D02224898DF700740184 /* Media.xcassets */,
				2419D02424898DF700740184 /* ActionViewController.swift */,
				2419D02624898DF700740184 /* MainInterface.storyboard */,
				2419D02924898DF700740184 /* Info.plist */,
			);
			path = HackersActionExtension;
			sourceTree = "<group>";
		};
		2419D032248AAED500740184 /* Extensions */ = {
			isa = PBXGroup;
			children = (
				2419D035248AAFDF00740184 /* OpenInViewController.swift */,
				24C10BF424866D3F00B93F68 /* HackersShareExtension */,
				2419D02124898DF700740184 /* HackersActionExtension */,
			);
			path = Extensions;
			sourceTree = "<group>";
		};
		241C32DB24950AB3000876DC /* Tests */ = {
			isa = PBXGroup;
			children = (
				245345ED22466EA8001AF1CE /* HackersUITests */,
			);
			path = Tests;
			sourceTree = "<group>";
		};
		241C32DC24950AF3000876DC /* Shared Frameworks */ = {
			isa = PBXGroup;
			children = (
				2457F04324696E9400F3E7A4 /* HackersKit */,
			);
			path = "Shared Frameworks";
			sourceTree = "<group>";
		};
		245345ED22466EA8001AF1CE /* HackersUITests */ = {
			isa = PBXGroup;
			children = (
				245345EE22466EA8001AF1CE /* HackersUITests.swift */,
				245345F022466EA8001AF1CE /* Info.plist */,
			);
			path = HackersUITests;
			sourceTree = "<group>";
		};
		245345F622466F71001AF1CE /* fastlane */ = {
			isa = PBXGroup;
			children = (
				245345FD2246732C001AF1CE /* Appfile */,
				245345FC2246732C001AF1CE /* Fastfile */,
				24F644FD24951D6400869504 /* Scanfile */,
				245345F822466F71001AF1CE /* Snapfile */,
				245345F722466F71001AF1CE /* SnapshotHelper.swift */,
			);
			path = fastlane;
			sourceTree = "<group>";
		};
		2457F04324696E9400F3E7A4 /* HackersKit */ = {
			isa = PBXGroup;
			children = (
				24D330CB248BBD1A00A2AA10 /* Models */,
				2457F04424696EB000F3E7A4 /* HackersKit.swift */,
				2481BD5C247C10330088CA2B /* HackersKit+PostsList.swift */,
				2481BD5E247C103B0088CA2B /* HackersKit+Post.swift */,
				2481BD64247C1B380088CA2B /* HackersKit+PostVoting.swift */,
				2481BD60247C11AE0088CA2B /* HackersKit+CommentVoting.swift */,
				24D330C9248BAC4C00A2AA10 /* HackersKit+Authentication.swift */,
				24C10C072486DB0700B93F68 /* HtmlParser.swift */,
				2481BD62247C12540088CA2B /* HNScraperShim.swift */,
			);
			path = HackersKit;
			sourceTree = "<group>";
		};
		2464D200209DD06A00C7F8FC /* Themes */ = {
			isa = PBXGroup;
			children = (
				2464D205209DD27A00C7F8FC /* Theming.swift */,
				24D6B8C91C1EDBFC00618422 /* AppTheme.swift */,
				2464D207209DD7B100C7F8FC /* AppThemeProvider.swift */,
				24628BAC21E6897700BDEEF9 /* AppFont.swift */,
				2464D20B209DD8F400C7F8FC /* SubscribableValue.swift */,
				2464D20C209DD8F400C7F8FC /* Weak.swift */,
				240F877522BE952200DC2485 /* ThemeSwitcher.swift */,
			);
			path = Themes;
			sourceTree = "<group>";
		};
		2464D209209DD8AE00C7F8FC /* Extensions */ = {
			isa = PBXGroup;
			children = (
				24FF021C226C9BEA002EF8DD /* SwinjectStoryboardExtensions.swift */,
				24CEAA9A1F8916970050DEDF /* UIViewExtensions.swift */,
				2464D212209DEFB100C7F8FC /* UINavigationControllerExtensions.swift */,
				243271941F95EDA9008196DB /* StringExtensions.swift */,
				24FF021E226CAAB5002EF8DD /* UITableViewControllerExtensions.swift */,
				245DCAAF1CD4DA2A00152AA3 /* SFSafariViewControllerExtensions.swift */,
				249B8F8422A2A519002A9EC5 /* NotificationCenterExtensions.swift */,
				24FFFF5923362C7800D009EF /* HackersKitExtensions.swift */,
				2457FF76245DCE0A000FA160 /* UIActivityViewControllerExtensions.swift */,
				2457FF78245DCE60000FA160 /* UIAlertControllerExtensions.swift */,
			);
			path = Extensions;
			sourceTree = "<group>";
		};
		2464D219209E1F8A00C7F8FC /* Settings */ = {
			isa = PBXGroup;
			children = (
				24B982DB22BE6575000D8913 /* Settings-SwiftUI */,
				2464D21A209E1FA100C7F8FC /* SettingsViewController.swift */,
				2464D21C209E208800C7F8FC /* SettingsTableViewCell.swift */,
				2464D21E209E27FE00C7F8FC /* UserDefaultsExtensions.swift */,
			);
			path = Settings;
			sourceTree = "<group>";
		};
		24993C58229C76EA00AF1891 /* AuthenticationUIService */ = {
			isa = PBXGroup;
			children = (
				24993C54229C2BD400AF1891 /* AuthenticationUIService.swift */,
				24993C56229C768700AF1891 /* AuthenticationBulletinPage.swift */,
			);
			path = AuthenticationUIService;
			sourceTree = "<group>";
		};
		249B8F8122A2A474002A9EC5 /* Shared */ = {
			isa = PBXGroup;
			children = (
				249B8F8822A2C870002A9EC5 /* TableViewStates */,
				249B8F8222A2A48B002A9EC5 /* NotificationToken.swift */,
				249B8F8622A2B740002A9EC5 /* SwipeCellKitActions.swift */,
				24CEAA9C1F8917D60050DEDF /* ReviewController.swift */,
				241C32DD24950C05000876DC /* PostTitleView.swift */,
				24B1A6A622B521470051EAFD /* BounceExpansion.swift */,
				2479E11422B69CF100D9F1A4 /* ThumbnailImageView.swift */,
				249E03362497F3F100F1FA60 /* TappableNavigationTitleView.swift */,
			);
			path = Shared;
			sourceTree = "<group>";
		};
		249B8F8822A2C870002A9EC5 /* TableViewStates */ = {
			isa = PBXGroup;
			children = (
				249B8F8922A2C9B3002A9EC5 /* TableViewBackgroundView.swift */,
				249B8F8B22A2CA6F002A9EC5 /* TableViewBackgroundView.xib */,
			);
			path = TableViewStates;
			sourceTree = "<group>";
		};
		24B982DB22BE6575000D8913 /* Settings-SwiftUI */ = {
			isa = PBXGroup;
			children = (
				24B982DC22BE65E2000D8913 /* SettingsView.swift */,
				24B982DE22BE65FF000D8913 /* SettingsStore.swift */,
			);
			path = "Settings-SwiftUI";
			sourceTree = "<group>";
		};
		24C10BF424866D3F00B93F68 /* HackersShareExtension */ = {
			isa = PBXGroup;
			children = (
				24C10BF524866D3F00B93F68 /* ShareViewController.swift */,
				24C10BF724866D3F00B93F68 /* MainInterface.storyboard */,
				24C10BFA24866D3F00B93F68 /* Info.plist */,
			);
			path = HackersShareExtension;
			sourceTree = "<group>";
		};
		24CE5FEE19434DC0009D2677 /* Feed */ = {
			isa = PBXGroup;
			children = (
				24CE5FF319435061009D2677 /* FeedViewController.swift */,
				24CE5FF719435A90009D2677 /* PostCell.swift */,
				24F31A90249E6A6600E44AD2 /* NavigationAlertController.swift */,
			);
			path = Feed;
			sourceTree = "<group>";
		};
		24CE5FEF19434DCB009D2677 /* Comments */ = {
			isa = PBXGroup;
			children = (
				24DFD28B19436E51007F61E7 /* CommentsViewController.swift */,
				249A7E31194374550059C079 /* CommentTableViewCell.swift */,
				24E4F26019B4DA9900574B52 /* CommentDelegate.swift */,
				2454B9031F655426005A98C7 /* EmptyViewController.swift */,
				24D811A41FF90A58000951C3 /* TouchableTextView.swift */,
				24191F8C1944C991003C0D98 /* CommentsController.swift */,
			);
			path = Comments;
			sourceTree = "<group>";
		};
		24CE5FF119434E0B009D2677 /* Assets */ = {
			isa = PBXGroup;
			children = (
				698FE7B423EE5FE300F5828C /* Colors.xcassets */,
				24F39F9A18AFB1150055F8DC /* Images.xcassets */,
				240C5BDF18D267C70011177A /* Icons.xcassets */,
			);
			path = Assets;
			sourceTree = "<group>";
		};
		24D330CB248BBD1A00A2AA10 /* Models */ = {
			isa = PBXGroup;
			children = (
				2481BD5A247C0FFB0088CA2B /* Models.swift */,
			);
			path = Models;
			sourceTree = "<group>";
		};
		24F39F7C18AFB1150055F8DC = {
			isa = PBXGroup;
			children = (
				24F39F8E18AFB1150055F8DC /* App */,
				24CE5FF119434E0B009D2677 /* Assets */,
				241C32DB24950AB3000876DC /* Tests */,
				2419D032248AAED500740184 /* Extensions */,
				241C32DC24950AF3000876DC /* Shared Frameworks */,
				24F39F8718AFB1150055F8DC /* Frameworks */,
				24F39F8618AFB1150055F8DC /* Products */,
				241387A51945A6E100D71220 /* README.md */,
				245345F622466F71001AF1CE /* fastlane */,
				B3F2CA75243DF4B690830D93 /* Pods */,
			);
			sourceTree = "<group>";
		};
		24F39F8618AFB1150055F8DC /* Products */ = {
			isa = PBXGroup;
			children = (
				24F39F8518AFB1150055F8DC /* Hackers.app */,
				245345EC22466EA8001AF1CE /* HackersUITests.xctest */,
				24C10BF324866D3F00B93F68 /* HackersShareExtension.appex */,
				2419D02024898DF700740184 /* HackersActionExtension.appex */,
			);
			name = Products;
			sourceTree = "<group>";
		};
		24F39F8718AFB1150055F8DC /* Frameworks */ = {
			isa = PBXGroup;
			children = (
				24F39F8818AFB1150055F8DC /* Foundation.framework */,
				24F39F8A18AFB1150055F8DC /* CoreGraphics.framework */,
				24F39F8C18AFB1150055F8DC /* UIKit.framework */,
				F0376FCAAF4C3EBA38572A82 /* Pods_Hackers.framework */,
				5AB8A7BD5582ABED8906DB36 /* Pods_HackersUITests.framework */,
			);
			name = Frameworks;
			sourceTree = "<group>";
		};
		24F39F8E18AFB1150055F8DC /* App */ = {
			isa = PBXGroup;
			children = (
				24CE5FEC19434BDC009D2677 /* AppDelegate.swift */,
				24ADA7E2206FAF2200C143F4 /* Main.storyboard */,
				24EF5BF31C393D110012AA8A /* LaunchStoryboard.storyboard */,
				24C20D381A7E42D5005B759B /* MainSplitViewController.swift */,
				24CE5FEE19434DC0009D2677 /* Feed */,
				24CE5FEF19434DCB009D2677 /* Comments */,
				2464D219209E1F8A00C7F8FC /* Settings */,
				24FF0219226C99B1002EF8DD /* Services */,
				2464D200209DD06A00C7F8FC /* Themes */,
				2464D209209DD8AE00C7F8FC /* Extensions */,
				249B8F8122A2A474002A9EC5 /* Shared */,
				24F39F8F18AFB1150055F8DC /* Supporting Files */,
			);
			path = App;
			sourceTree = "<group>";
		};
		24F39F8F18AFB1150055F8DC /* Supporting Files */ = {
			isa = PBXGroup;
			children = (
				24CC0DB6193D1935005AD417 /* Hackers2-Bridging-Header.h */,
				24F39F9018AFB1150055F8DC /* Hackers-Info.plist */,
			);
			path = "Supporting Files";
			sourceTree = "<group>";
		};
		24FF0219226C99B1002EF8DD /* Services */ = {
			isa = PBXGroup;
			children = (
				24993C58229C76EA00AF1891 /* AuthenticationUIService */,
				2477BDE4227D9D8200771FE2 /* SessionService.swift */,
				24B1A6A422B508A40051EAFD /* OnboardingService.swift */,
				247C9C78248BC35000AF4E60 /* NavigationService.swift */,
			);
			path = Services;
			sourceTree = "<group>";
		};
		B3F2CA75243DF4B690830D93 /* Pods */ = {
			isa = PBXGroup;
			children = (
				5B9C6ECB6751D2AF6D93515D /* Pods-Hackers.debug.xcconfig */,
				9D41F6A856DA1B6671301AAD /* Pods-Hackers.release.xcconfig */,
				5E579CFC7EF20C95FB344A2E /* Pods-HackersUITests.debug.xcconfig */,
				5C36BEF23DF27134A4F29678 /* Pods-HackersUITests.release.xcconfig */,
			);
			name = Pods;
			sourceTree = "<group>";
		};
/* End PBXGroup section */

/* Begin PBXNativeTarget section */
		2419D01F24898DF700740184 /* HackersActionExtension */ = {
			isa = PBXNativeTarget;
			buildConfigurationList = 2419D02F24898DF700740184 /* Build configuration list for PBXNativeTarget "HackersActionExtension" */;
			buildPhases = (
				2419D03E248AC2CA00740184 /* Update Version Numbers */,
				2419D01C24898DF700740184 /* Sources */,
				2419D01D24898DF700740184 /* Frameworks */,
				2419D01E24898DF700740184 /* Resources */,
			);
			buildRules = (
			);
			dependencies = (
			);
			name = HackersActionExtension;
			productName = HackersActionExtension;
			productReference = 2419D02024898DF700740184 /* HackersActionExtension.appex */;
			productType = "com.apple.product-type.app-extension";
		};
		245345EB22466EA8001AF1CE /* HackersUITests */ = {
			isa = PBXNativeTarget;
			buildConfigurationList = 245345F522466EA8001AF1CE /* Build configuration list for PBXNativeTarget "HackersUITests" */;
			buildPhases = (
				3FC4535AB54E5CE3A20A380A /* [CP] Check Pods Manifest.lock */,
				245345E822466EA8001AF1CE /* Sources */,
				245345E922466EA8001AF1CE /* Frameworks */,
				245345EA22466EA8001AF1CE /* Resources */,
				51DB19C1140B8F774E90D678 /* [CP] Embed Pods Frameworks */,
			);
			buildRules = (
			);
			dependencies = (
				245345F222466EA8001AF1CE /* PBXTargetDependency */,
			);
			name = HackersUITests;
			productName = HackersUITests;
			productReference = 245345EC22466EA8001AF1CE /* HackersUITests.xctest */;
			productType = "com.apple.product-type.bundle.ui-testing";
		};
		24C10BF224866D3F00B93F68 /* HackersShareExtension */ = {
			isa = PBXNativeTarget;
			buildConfigurationList = 24C10BFE24866D3F00B93F68 /* Build configuration list for PBXNativeTarget "HackersShareExtension" */;
			buildPhases = (
				2419D03D248AC2A300740184 /* Update Version Numbers */,
				24C10BEF24866D3F00B93F68 /* Sources */,
				24C10BF024866D3F00B93F68 /* Frameworks */,
				24C10BF124866D3F00B93F68 /* Resources */,
			);
			buildRules = (
			);
			dependencies = (
			);
			name = HackersShareExtension;
			productName = HackersShareExtension;
			productReference = 24C10BF324866D3F00B93F68 /* HackersShareExtension.appex */;
			productType = "com.apple.product-type.app-extension";
		};
		24F39F8418AFB1150055F8DC /* Hackers */ = {
			isa = PBXNativeTarget;
			buildConfigurationList = 24F39FB118AFB1150055F8DC /* Build configuration list for PBXNativeTarget "Hackers" */;
			buildPhases = (
				32F4D363AD3C2A95650B70E3 /* [CP] Check Pods Manifest.lock */,
				24F39F8118AFB1150055F8DC /* Sources */,
				24F39F8218AFB1150055F8DC /* Frameworks */,
				24F39F8318AFB1150055F8DC /* Resources */,
				46C1D99CBFD349F8D40A6170 /* [CP] Embed Pods Frameworks */,
				244DE6BB1E599EB6005B441E /* TODO as Warnings */,
				249B8F8022A29B2E002A9EC5 /* ShellScript */,
				24C10C0124866D3F00B93F68 /* Embed App Extensions */,
			);
			buildRules = (
			);
			dependencies = (
				24C10BFC24866D3F00B93F68 /* PBXTargetDependency */,
				2419D02B24898DF700740184 /* PBXTargetDependency */,
			);
			name = Hackers;
			productName = Hackers2;
			productReference = 24F39F8518AFB1150055F8DC /* Hackers.app */;
			productType = "com.apple.product-type.application";
		};
/* End PBXNativeTarget section */

/* Begin PBXProject section */
		24F39F7D18AFB1150055F8DC /* Project object */ = {
			isa = PBXProject;
			attributes = {
				CLASSPREFIX = GU;
				LastSwiftUpdateCheck = 1150;
				LastUpgradeCheck = 1020;
				ORGANIZATIONNAME = "Glass Umbrella";
				TargetAttributes = {
					2419D01F24898DF700740184 = {
						CreatedOnToolsVersion = 11.5;
						DevelopmentTeam = 2KB59GPA9B;
						ProvisioningStyle = Automatic;
					};
					245345EB22466EA8001AF1CE = {
						CreatedOnToolsVersion = 10.1;
						DevelopmentTeam = 2KB59GPA9B;
						LastSwiftMigration = 1020;
						ProvisioningStyle = Automatic;
						TestTargetID = 24F39F8418AFB1150055F8DC;
					};
					24C10BF224866D3F00B93F68 = {
						CreatedOnToolsVersion = 11.5;
						DevelopmentTeam = 2KB59GPA9B;
						ProvisioningStyle = Automatic;
					};
					24F39F8418AFB1150055F8DC = {
						DevelopmentTeam = 2KB59GPA9B;
						LastSwiftMigration = 1020;
					};
				};
			};
			buildConfigurationList = 24F39F8018AFB1150055F8DC /* Build configuration list for PBXProject "Hackers" */;
			compatibilityVersion = "Xcode 3.2";
			developmentRegion = en;
			hasScannedForEncodings = 0;
			knownRegions = (
				en,
				Base,
			);
			mainGroup = 24F39F7C18AFB1150055F8DC;
			productRefGroup = 24F39F8618AFB1150055F8DC /* Products */;
			projectDirPath = "";
			projectRoot = "";
			targets = (
				24F39F8418AFB1150055F8DC /* Hackers */,
				245345EB22466EA8001AF1CE /* HackersUITests */,
				24C10BF224866D3F00B93F68 /* HackersShareExtension */,
				2419D01F24898DF700740184 /* HackersActionExtension */,
			);
		};
/* End PBXProject section */

/* Begin PBXResourcesBuildPhase section */
		2419D01E24898DF700740184 /* Resources */ = {
			isa = PBXResourcesBuildPhase;
			buildActionMask = 2147483647;
			files = (
				2419D02324898DF700740184 /* Media.xcassets in Resources */,
				2419D02824898DF700740184 /* MainInterface.storyboard in Resources */,
			);
			runOnlyForDeploymentPostprocessing = 0;
		};
		245345EA22466EA8001AF1CE /* Resources */ = {
			isa = PBXResourcesBuildPhase;
			buildActionMask = 2147483647;
			files = (
			);
			runOnlyForDeploymentPostprocessing = 0;
		};
		24C10BF124866D3F00B93F68 /* Resources */ = {
			isa = PBXResourcesBuildPhase;
			buildActionMask = 2147483647;
			files = (
				24C10BF924866D3F00B93F68 /* MainInterface.storyboard in Resources */,
			);
			runOnlyForDeploymentPostprocessing = 0;
		};
		24F39F8318AFB1150055F8DC /* Resources */ = {
			isa = PBXResourcesBuildPhase;
			buildActionMask = 2147483647;
			files = (
				24F39F9B18AFB1150055F8DC /* Images.xcassets in Resources */,
				249B8F8C22A2CA6F002A9EC5 /* TableViewBackgroundView.xib in Resources */,
				240C5BE018D267C70011177A /* Icons.xcassets in Resources */,
				698FE7B523EE5FE300F5828C /* Colors.xcassets in Resources */,
				24ADA7E3206FAF2200C143F4 /* Main.storyboard in Resources */,
				24EF5BF41C393D110012AA8A /* LaunchStoryboard.storyboard in Resources */,
			);
			runOnlyForDeploymentPostprocessing = 0;
		};
/* End PBXResourcesBuildPhase section */

/* Begin PBXShellScriptBuildPhase section */
		2419D03D248AC2A300740184 /* Update Version Numbers */ = {
			isa = PBXShellScriptBuildPhase;
			buildActionMask = 2147483647;
			files = (
			);
			inputFileListPaths = (
			);
			inputPaths = (
			);
			name = "Update Version Numbers";
			outputFileListPaths = (
			);
			outputPaths = (
			);
			runOnlyForDeploymentPostprocessing = 0;
			shellPath = /bin/sh;
			shellScript = "buildNumber=$(xcodebuild -showBuildSettings -project Hackers.xcodeproj | pcregrep -o1 \"PROJECT_VERSION = ([0-9a-f\\-]+)\")\nmarketingVersion=$(xcodebuild -showBuildSettings -project Hackers.xcodeproj | pcregrep -o1 \"MARKETING_VERSION = ([0-9a-f\\-.]+)\")\n\n/usr/libexec/PlistBuddy -c \"Set :CFBundleVersion $buildNumber\" \"$SRCROOT/Extensions/HackersShareExtension/Info.plist\"\n/usr/libexec/PlistBuddy -c \"Set :CFBundleShortVersionString $marketingVersion\" \"$SRCROOT/Extensions/HackersShareExtension/Info.plist\"\n";
		};
		2419D03E248AC2CA00740184 /* Update Version Numbers */ = {
			isa = PBXShellScriptBuildPhase;
			buildActionMask = 2147483647;
			files = (
			);
			inputFileListPaths = (
			);
			inputPaths = (
			);
			name = "Update Version Numbers";
			outputFileListPaths = (
			);
			outputPaths = (
			);
			runOnlyForDeploymentPostprocessing = 0;
			shellPath = /bin/sh;
			shellScript = "buildNumber=$(xcodebuild -showBuildSettings -project Hackers.xcodeproj | pcregrep -o1 \"PROJECT_VERSION = ([0-9a-f\\-]+)\")\nmarketingVersion=$(xcodebuild -showBuildSettings -project Hackers.xcodeproj | pcregrep -o1 \"MARKETING_VERSION = ([0-9a-f\\-.]+)\")\n\n/usr/libexec/PlistBuddy -c \"Set :CFBundleVersion $buildNumber\" \"$SRCROOT/Extensions/HackersActionExtension/Info.plist\"\n/usr/libexec/PlistBuddy -c \"Set :CFBundleShortVersionString $marketingVersion\" \"$SRCROOT/Extensions/HackersActionExtension/Info.plist\"\n";
		};
		244DE6BB1E599EB6005B441E /* TODO as Warnings */ = {
			isa = PBXShellScriptBuildPhase;
			buildActionMask = 2147483647;
			files = (
			);
			inputPaths = (
			);
			name = "TODO as Warnings";
			outputPaths = (
			);
			runOnlyForDeploymentPostprocessing = 0;
			shellPath = /bin/sh;
			shellScript = "KEYWORDS=\"TODO:|FIXME:|\\?\\?\\?:|\\!\\!\\!:\"\nfind \".\" \\( -name \"*.h\" -or -name \"*.m\" -or -name \"*.swift\" \\) -not -path \"./Pods/*\" -print0 | \n  xargs -0 egrep --with-filename --line-number --only-matching \"($KEYWORDS).*\\$\" | \n  perl -p -e \"s/($KEYWORDS)/ warning: \\$1/\"\n";
		};
		249B8F8022A29B2E002A9EC5 /* ShellScript */ = {
			isa = PBXShellScriptBuildPhase;
			buildActionMask = 2147483647;
			files = (
			);
			inputFileListPaths = (
			);
			inputPaths = (
			);
			outputFileListPaths = (
			);
			outputPaths = (
			);
			runOnlyForDeploymentPostprocessing = 0;
			shellPath = /bin/sh;
			shellScript = "\"${PODS_ROOT}/SwiftLint/swiftlint\"\n";
		};
		32F4D363AD3C2A95650B70E3 /* [CP] Check Pods Manifest.lock */ = {
			isa = PBXShellScriptBuildPhase;
			buildActionMask = 2147483647;
			files = (
			);
			inputPaths = (
				"${PODS_PODFILE_DIR_PATH}/Podfile.lock",
				"${PODS_ROOT}/Manifest.lock",
			);
			name = "[CP] Check Pods Manifest.lock";
			outputPaths = (
				"$(DERIVED_FILE_DIR)/Pods-Hackers-checkManifestLockResult.txt",
			);
			runOnlyForDeploymentPostprocessing = 0;
			shellPath = /bin/sh;
			shellScript = "diff \"${PODS_PODFILE_DIR_PATH}/Podfile.lock\" \"${PODS_ROOT}/Manifest.lock\" > /dev/null\nif [ $? != 0 ] ; then\n    # print error to STDERR\n    echo \"error: The sandbox is not in sync with the Podfile.lock. Run 'pod install' or update your CocoaPods installation.\" >&2\n    exit 1\nfi\n# This output is used by Xcode 'outputs' to avoid re-running this script phase.\necho \"SUCCESS\" > \"${SCRIPT_OUTPUT_FILE_0}\"\n";
			showEnvVarsInLog = 0;
		};
		3FC4535AB54E5CE3A20A380A /* [CP] Check Pods Manifest.lock */ = {
			isa = PBXShellScriptBuildPhase;
			buildActionMask = 2147483647;
			files = (
			);
			inputFileListPaths = (
			);
			inputPaths = (
				"${PODS_PODFILE_DIR_PATH}/Podfile.lock",
				"${PODS_ROOT}/Manifest.lock",
			);
			name = "[CP] Check Pods Manifest.lock";
			outputFileListPaths = (
			);
			outputPaths = (
				"$(DERIVED_FILE_DIR)/Pods-HackersUITests-checkManifestLockResult.txt",
			);
			runOnlyForDeploymentPostprocessing = 0;
			shellPath = /bin/sh;
			shellScript = "diff \"${PODS_PODFILE_DIR_PATH}/Podfile.lock\" \"${PODS_ROOT}/Manifest.lock\" > /dev/null\nif [ $? != 0 ] ; then\n    # print error to STDERR\n    echo \"error: The sandbox is not in sync with the Podfile.lock. Run 'pod install' or update your CocoaPods installation.\" >&2\n    exit 1\nfi\n# This output is used by Xcode 'outputs' to avoid re-running this script phase.\necho \"SUCCESS\" > \"${SCRIPT_OUTPUT_FILE_0}\"\n";
			showEnvVarsInLog = 0;
		};
		46C1D99CBFD349F8D40A6170 /* [CP] Embed Pods Frameworks */ = {
			isa = PBXShellScriptBuildPhase;
			buildActionMask = 2147483647;
			files = (
			);
			inputPaths = (
				"${PODS_ROOT}/Target Support Files/Pods-Hackers/Pods-Hackers-frameworks.sh",
				"${BUILT_PRODUCTS_DIR}/BulletinBoard/BLTNBoard.framework",
				"${BUILT_PRODUCTS_DIR}/HNScraper/HNScraper.framework",
				"${BUILT_PRODUCTS_DIR}/Kingfisher/Kingfisher.framework",
				"${BUILT_PRODUCTS_DIR}/Loaf/Loaf.framework",
				"${BUILT_PRODUCTS_DIR}/PromiseKit/PromiseKit.framework",
				"${BUILT_PRODUCTS_DIR}/SwiftSoup/SwiftSoup.framework",
				"${BUILT_PRODUCTS_DIR}/Swinject/Swinject.framework",
				"${BUILT_PRODUCTS_DIR}/SwinjectStoryboard/SwinjectStoryboard.framework",
				"${BUILT_PRODUCTS_DIR}/SwipeCellKit/SwipeCellKit.framework",
				"${BUILT_PRODUCTS_DIR}/WhatsNewKit/WhatsNewKit.framework",
			);
			name = "[CP] Embed Pods Frameworks";
			outputPaths = (
				"${TARGET_BUILD_DIR}/${FRAMEWORKS_FOLDER_PATH}/BLTNBoard.framework",
				"${TARGET_BUILD_DIR}/${FRAMEWORKS_FOLDER_PATH}/HNScraper.framework",
				"${TARGET_BUILD_DIR}/${FRAMEWORKS_FOLDER_PATH}/Kingfisher.framework",
				"${TARGET_BUILD_DIR}/${FRAMEWORKS_FOLDER_PATH}/Loaf.framework",
				"${TARGET_BUILD_DIR}/${FRAMEWORKS_FOLDER_PATH}/PromiseKit.framework",
				"${TARGET_BUILD_DIR}/${FRAMEWORKS_FOLDER_PATH}/SwiftSoup.framework",
				"${TARGET_BUILD_DIR}/${FRAMEWORKS_FOLDER_PATH}/Swinject.framework",
				"${TARGET_BUILD_DIR}/${FRAMEWORKS_FOLDER_PATH}/SwinjectStoryboard.framework",
				"${TARGET_BUILD_DIR}/${FRAMEWORKS_FOLDER_PATH}/SwipeCellKit.framework",
				"${TARGET_BUILD_DIR}/${FRAMEWORKS_FOLDER_PATH}/WhatsNewKit.framework",
			);
			runOnlyForDeploymentPostprocessing = 0;
			shellPath = /bin/sh;
			shellScript = "\"${PODS_ROOT}/Target Support Files/Pods-Hackers/Pods-Hackers-frameworks.sh\"\n";
			showEnvVarsInLog = 0;
		};
		51DB19C1140B8F774E90D678 /* [CP] Embed Pods Frameworks */ = {
			isa = PBXShellScriptBuildPhase;
			buildActionMask = 2147483647;
			files = (
			);
			inputPaths = (
				"${PODS_ROOT}/Target Support Files/Pods-HackersUITests/Pods-HackersUITests-frameworks.sh",
				"${BUILT_PRODUCTS_DIR}/DeviceKit/DeviceKit.framework",
			);
			name = "[CP] Embed Pods Frameworks";
			outputPaths = (
				"${TARGET_BUILD_DIR}/${FRAMEWORKS_FOLDER_PATH}/DeviceKit.framework",
			);
			runOnlyForDeploymentPostprocessing = 0;
			shellPath = /bin/sh;
			shellScript = "\"${PODS_ROOT}/Target Support Files/Pods-HackersUITests/Pods-HackersUITests-frameworks.sh\"\n";
			showEnvVarsInLog = 0;
		};
/* End PBXShellScriptBuildPhase section */

/* Begin PBXSourcesBuildPhase section */
		2419D01C24898DF700740184 /* Sources */ = {
			isa = PBXSourcesBuildPhase;
			buildActionMask = 2147483647;
			files = (
				2419D038248AB03700740184 /* OpenInViewController.swift in Sources */,
				2419D02524898DF700740184 /* ActionViewController.swift in Sources */,
			);
			runOnlyForDeploymentPostprocessing = 0;
		};
		245345E822466EA8001AF1CE /* Sources */ = {
			isa = PBXSourcesBuildPhase;
			buildActionMask = 2147483647;
			files = (
				245345EF22466EA8001AF1CE /* HackersUITests.swift in Sources */,
				245345FB22466F75001AF1CE /* SnapshotHelper.swift in Sources */,
			);
			runOnlyForDeploymentPostprocessing = 0;
		};
		24C10BEF24866D3F00B93F68 /* Sources */ = {
			isa = PBXSourcesBuildPhase;
			buildActionMask = 2147483647;
			files = (
				2419D037248AB03700740184 /* OpenInViewController.swift in Sources */,
				24C10BF624866D3F00B93F68 /* ShareViewController.swift in Sources */,
			);
			runOnlyForDeploymentPostprocessing = 0;
		};
		24F39F8118AFB1150055F8DC /* Sources */ = {
			isa = PBXSourcesBuildPhase;
			buildActionMask = 2147483647;
			files = (
				2481BD5B247C0FFB0088CA2B /* Models.swift in Sources */,
				249A7E32194374550059C079 /* CommentTableViewCell.swift in Sources */,
				24CE5FED19434BDC009D2677 /* AppDelegate.swift in Sources */,
				24CE5FF419435061009D2677 /* FeedViewController.swift in Sources */,
				24993C57229C768700AF1891 /* AuthenticationBulletinPage.swift in Sources */,
				24E4F26119B4DA9900574B52 /* CommentDelegate.swift in Sources */,
				2479E11522B69CF100D9F1A4 /* ThumbnailImageView.swift in Sources */,
				2454B9041F655426005A98C7 /* EmptyViewController.swift in Sources */,
				2464D21D209E208800C7F8FC /* SettingsTableViewCell.swift in Sources */,
				24D811A51FF90A58000951C3 /* TouchableTextView.swift in Sources */,
				2464D20F209DD8F400C7F8FC /* Weak.swift in Sources */,
				24B982DD22BE65E2000D8913 /* SettingsView.swift in Sources */,
				24CEAA9B1F8916970050DEDF /* UIViewExtensions.swift in Sources */,
				24D6B8CA1C1EDBFC00618422 /* AppTheme.swift in Sources */,
				245DCAB01CD4DA2A00152AA3 /* SFSafariViewControllerExtensions.swift in Sources */,
				24FF021F226CAAB5002EF8DD /* UITableViewControllerExtensions.swift in Sources */,
				2481BD5F247C103B0088CA2B /* HackersKit+Post.swift in Sources */,
				249B8F8722A2B740002A9EC5 /* SwipeCellKitActions.swift in Sources */,
				2464D208209DD7B100C7F8FC /* AppThemeProvider.swift in Sources */,
				24191F8D1944C991003C0D98 /* CommentsController.swift in Sources */,
				24CEAA9D1F8917D60050DEDF /* ReviewController.swift in Sources */,
				24993C55229C2BD400AF1891 /* AuthenticationUIService.swift in Sources */,
				249E03372497F3F100F1FA60 /* TappableNavigationTitleView.swift in Sources */,
				2464D213209DEFB100C7F8FC /* UINavigationControllerExtensions.swift in Sources */,
				24B1A6A522B508A40051EAFD /* OnboardingService.swift in Sources */,
				249B8F8A22A2C9B3002A9EC5 /* TableViewBackgroundView.swift in Sources */,
				2464D20E209DD8F400C7F8FC /* SubscribableValue.swift in Sources */,
				249B8F8322A2A48B002A9EC5 /* NotificationToken.swift in Sources */,
				2481BD61247C11AE0088CA2B /* HackersKit+CommentVoting.swift in Sources */,
				24D330CA248BAC4C00A2AA10 /* HackersKit+Authentication.swift in Sources */,
				24C20D391A7E42D5005B759B /* MainSplitViewController.swift in Sources */,
				2464D21F209E27FE00C7F8FC /* UserDefaultsExtensions.swift in Sources */,
				24CE5FF819435A90009D2677 /* PostCell.swift in Sources */,
				24B982DF22BE65FF000D8913 /* SettingsStore.swift in Sources */,
				24628BAD21E6897700BDEEF9 /* AppFont.swift in Sources */,
				2457F04524696EB000F3E7A4 /* HackersKit.swift in Sources */,
				2457FF79245DCE60000FA160 /* UIAlertControllerExtensions.swift in Sources */,
				2481BD65247C1B380088CA2B /* HackersKit+PostVoting.swift in Sources */,
				2464D21B209E1FA100C7F8FC /* SettingsViewController.swift in Sources */,
				24FFFF5A23362C7800D009EF /* HackersKitExtensions.swift in Sources */,
				247C9C79248BC35000AF4E60 /* NavigationService.swift in Sources */,
				241C32DE24950C05000876DC /* PostTitleView.swift in Sources */,
				2457FF77245DCE0A000FA160 /* UIActivityViewControllerExtensions.swift in Sources */,
				240F877622BE952200DC2485 /* ThemeSwitcher.swift in Sources */,
				24DFD28C19436E51007F61E7 /* CommentsViewController.swift in Sources */,
				2477BDE5227D9D8200771FE2 /* SessionService.swift in Sources */,
				24F31A91249E6A6600E44AD2 /* NavigationAlertController.swift in Sources */,
				24FF021D226C9BEA002EF8DD /* SwinjectStoryboardExtensions.swift in Sources */,
				2464D206209DD27A00C7F8FC /* Theming.swift in Sources */,
				249B8F8522A2A519002A9EC5 /* NotificationCenterExtensions.swift in Sources */,
				24B1A6A722B521470051EAFD /* BounceExpansion.swift in Sources */,
				2481BD5D247C10330088CA2B /* HackersKit+PostsList.swift in Sources */,
				2481BD63247C12540088CA2B /* HNScraperShim.swift in Sources */,
				24C10C082486DB0700B93F68 /* HtmlParser.swift in Sources */,
				243271951F95EDA9008196DB /* StringExtensions.swift in Sources */,
			);
			runOnlyForDeploymentPostprocessing = 0;
		};
/* End PBXSourcesBuildPhase section */

/* Begin PBXTargetDependency section */
		2419D02B24898DF700740184 /* PBXTargetDependency */ = {
			isa = PBXTargetDependency;
			target = 2419D01F24898DF700740184 /* HackersActionExtension */;
			targetProxy = 2419D02A24898DF700740184 /* PBXContainerItemProxy */;
		};
		245345F222466EA8001AF1CE /* PBXTargetDependency */ = {
			isa = PBXTargetDependency;
			target = 24F39F8418AFB1150055F8DC /* Hackers */;
			targetProxy = 245345F122466EA8001AF1CE /* PBXContainerItemProxy */;
		};
		24C10BFC24866D3F00B93F68 /* PBXTargetDependency */ = {
			isa = PBXTargetDependency;
			target = 24C10BF224866D3F00B93F68 /* HackersShareExtension */;
			targetProxy = 24C10BFB24866D3F00B93F68 /* PBXContainerItemProxy */;
		};
/* End PBXTargetDependency section */

/* Begin PBXVariantGroup section */
		2419D02624898DF700740184 /* MainInterface.storyboard */ = {
			isa = PBXVariantGroup;
			children = (
				2419D02724898DF700740184 /* Base */,
			);
			name = MainInterface.storyboard;
			sourceTree = "<group>";
		};
		24C10BF724866D3F00B93F68 /* MainInterface.storyboard */ = {
			isa = PBXVariantGroup;
			children = (
				24C10BF824866D3F00B93F68 /* Base */,
			);
			name = MainInterface.storyboard;
			sourceTree = "<group>";
		};
/* End PBXVariantGroup section */

/* Begin XCBuildConfiguration section */
		2419D02D24898DF700740184 /* Debug */ = {
			isa = XCBuildConfiguration;
			buildSettings = {
				ASSETCATALOG_COMPILER_APPICON_NAME = TransparentAppIcon;
				CLANG_ANALYZER_NONNULL = YES;
				CLANG_ANALYZER_NUMBER_OBJECT_CONVERSION = YES_AGGRESSIVE;
				CLANG_CXX_LANGUAGE_STANDARD = "gnu++14";
				CLANG_ENABLE_OBJC_WEAK = YES;
				CLANG_WARN_DOCUMENTATION_COMMENTS = YES;
				CLANG_WARN_UNGUARDED_AVAILABILITY = YES_AGGRESSIVE;
				CODE_SIGN_IDENTITY = "iPhone Developer";
				CODE_SIGN_STYLE = Automatic;
				DEBUG_INFORMATION_FORMAT = dwarf;
				DEVELOPMENT_TEAM = 2KB59GPA9B;
				GCC_C_LANGUAGE_STANDARD = gnu11;
				GCC_WARN_UNINITIALIZED_AUTOS = YES_AGGRESSIVE;
				INFOPLIST_FILE = Extensions/HackersActionExtension/Info.plist;
				IPHONEOS_DEPLOYMENT_TARGET = 13.5;
				LD_RUNPATH_SEARCH_PATHS = "$(inherited) @executable_path/Frameworks @executable_path/../../Frameworks";
				MTL_ENABLE_DEBUG_INFO = INCLUDE_SOURCE;
				MTL_FAST_MATH = YES;
				PRODUCT_BUNDLE_IDENTIFIER = com.weiranzhang.Hackers.HackersActionExtension;
				PRODUCT_NAME = "$(TARGET_NAME)";
				SKIP_INSTALL = YES;
				SWIFT_ACTIVE_COMPILATION_CONDITIONS = DEBUG;
				SWIFT_OPTIMIZATION_LEVEL = "-Onone";
				SWIFT_VERSION = 5.0;
				TARGETED_DEVICE_FAMILY = "1,2";
			};
			name = Debug;
		};
		2419D02E24898DF700740184 /* Release */ = {
			isa = XCBuildConfiguration;
			buildSettings = {
				ASSETCATALOG_COMPILER_APPICON_NAME = TransparentAppIcon;
				CLANG_ANALYZER_NONNULL = YES;
				CLANG_ANALYZER_NUMBER_OBJECT_CONVERSION = YES_AGGRESSIVE;
				CLANG_CXX_LANGUAGE_STANDARD = "gnu++14";
				CLANG_ENABLE_OBJC_WEAK = YES;
				CLANG_WARN_DOCUMENTATION_COMMENTS = YES;
				CLANG_WARN_UNGUARDED_AVAILABILITY = YES_AGGRESSIVE;
				CODE_SIGN_IDENTITY = "iPhone Developer";
				CODE_SIGN_STYLE = Automatic;
				COPY_PHASE_STRIP = NO;
				DEBUG_INFORMATION_FORMAT = "dwarf-with-dsym";
				DEVELOPMENT_TEAM = 2KB59GPA9B;
				GCC_C_LANGUAGE_STANDARD = gnu11;
				GCC_WARN_UNINITIALIZED_AUTOS = YES_AGGRESSIVE;
				INFOPLIST_FILE = Extensions/HackersActionExtension/Info.plist;
				IPHONEOS_DEPLOYMENT_TARGET = 13.5;
				LD_RUNPATH_SEARCH_PATHS = "$(inherited) @executable_path/Frameworks @executable_path/../../Frameworks";
				MTL_ENABLE_DEBUG_INFO = NO;
				MTL_FAST_MATH = YES;
				PRODUCT_BUNDLE_IDENTIFIER = com.weiranzhang.Hackers.HackersActionExtension;
				PRODUCT_NAME = "$(TARGET_NAME)";
				SKIP_INSTALL = YES;
				SWIFT_VERSION = 5.0;
				TARGETED_DEVICE_FAMILY = "1,2";
			};
			name = Release;
		};
		245345F322466EA8001AF1CE /* Debug */ = {
			isa = XCBuildConfiguration;
			baseConfigurationReference = 5E579CFC7EF20C95FB344A2E /* Pods-HackersUITests.debug.xcconfig */;
			buildSettings = {
				CLANG_ANALYZER_NONNULL = YES;
				CLANG_ANALYZER_NUMBER_OBJECT_CONVERSION = YES_AGGRESSIVE;
				CLANG_CXX_LANGUAGE_STANDARD = "gnu++14";
				CLANG_ENABLE_OBJC_WEAK = YES;
				CLANG_WARN_DOCUMENTATION_COMMENTS = YES;
				CLANG_WARN_UNGUARDED_AVAILABILITY = YES_AGGRESSIVE;
				CODE_SIGN_IDENTITY = "iPhone Developer";
				CODE_SIGN_STYLE = Automatic;
				DEBUG_INFORMATION_FORMAT = dwarf;
				DEVELOPMENT_TEAM = 2KB59GPA9B;
				GCC_C_LANGUAGE_STANDARD = gnu11;
				GCC_WARN_UNINITIALIZED_AUTOS = YES_AGGRESSIVE;
				INFOPLIST_FILE = Tests/HackersUITests/Info.plist;
				IPHONEOS_DEPLOYMENT_TARGET = 12.1;
				LD_RUNPATH_SEARCH_PATHS = "$(inherited) @executable_path/Frameworks @loader_path/Frameworks";
				MTL_ENABLE_DEBUG_INFO = INCLUDE_SOURCE;
				MTL_FAST_MATH = YES;
				PRODUCT_BUNDLE_IDENTIFIER = co.weiran.HackersUITests;
				PRODUCT_NAME = "$(TARGET_NAME)";
				SWIFT_ACTIVE_COMPILATION_CONDITIONS = DEBUG;
				SWIFT_OPTIMIZATION_LEVEL = "-Onone";
				SWIFT_VERSION = 5.0;
				TARGETED_DEVICE_FAMILY = "1,2";
				TEST_TARGET_NAME = Hackers;
			};
			name = Debug;
		};
		245345F422466EA8001AF1CE /* Release */ = {
			isa = XCBuildConfiguration;
			baseConfigurationReference = 5C36BEF23DF27134A4F29678 /* Pods-HackersUITests.release.xcconfig */;
			buildSettings = {
				CLANG_ANALYZER_NONNULL = YES;
				CLANG_ANALYZER_NUMBER_OBJECT_CONVERSION = YES_AGGRESSIVE;
				CLANG_CXX_LANGUAGE_STANDARD = "gnu++14";
				CLANG_ENABLE_OBJC_WEAK = YES;
				CLANG_WARN_DOCUMENTATION_COMMENTS = YES;
				CLANG_WARN_UNGUARDED_AVAILABILITY = YES_AGGRESSIVE;
				CODE_SIGN_IDENTITY = "iPhone Developer";
				CODE_SIGN_STYLE = Automatic;
				COPY_PHASE_STRIP = NO;
				DEBUG_INFORMATION_FORMAT = "dwarf-with-dsym";
				DEVELOPMENT_TEAM = 2KB59GPA9B;
				GCC_C_LANGUAGE_STANDARD = gnu11;
				GCC_WARN_UNINITIALIZED_AUTOS = YES_AGGRESSIVE;
				INFOPLIST_FILE = Tests/HackersUITests/Info.plist;
				IPHONEOS_DEPLOYMENT_TARGET = 12.1;
				LD_RUNPATH_SEARCH_PATHS = "$(inherited) @executable_path/Frameworks @loader_path/Frameworks";
				MTL_ENABLE_DEBUG_INFO = NO;
				MTL_FAST_MATH = YES;
				PRODUCT_BUNDLE_IDENTIFIER = co.weiran.HackersUITests;
				PRODUCT_NAME = "$(TARGET_NAME)";
				SWIFT_VERSION = 5.0;
				TARGETED_DEVICE_FAMILY = "1,2";
				TEST_TARGET_NAME = Hackers;
			};
			name = Release;
		};
		24C10BFF24866D3F00B93F68 /* Debug */ = {
			isa = XCBuildConfiguration;
			buildSettings = {
				CLANG_ANALYZER_NONNULL = YES;
				CLANG_ANALYZER_NUMBER_OBJECT_CONVERSION = YES_AGGRESSIVE;
				CLANG_CXX_LANGUAGE_STANDARD = "gnu++14";
				CLANG_ENABLE_OBJC_WEAK = YES;
				CLANG_WARN_DOCUMENTATION_COMMENTS = YES;
				CLANG_WARN_UNGUARDED_AVAILABILITY = YES_AGGRESSIVE;
				CODE_SIGN_IDENTITY = "iPhone Developer";
				CODE_SIGN_STYLE = Automatic;
				CURRENT_PROJECT_VERSION = 75;
				DEBUG_INFORMATION_FORMAT = dwarf;
				DEVELOPMENT_TEAM = 2KB59GPA9B;
				GCC_C_LANGUAGE_STANDARD = gnu11;
				GCC_WARN_UNINITIALIZED_AUTOS = YES_AGGRESSIVE;
				INFOPLIST_FILE = Extensions/HackersShareExtension/Info.plist;
				IPHONEOS_DEPLOYMENT_TARGET = 13.5;
				LD_RUNPATH_SEARCH_PATHS = "$(inherited) @executable_path/Frameworks @executable_path/../../Frameworks";
				MTL_ENABLE_DEBUG_INFO = INCLUDE_SOURCE;
				MTL_FAST_MATH = YES;
				PRODUCT_BUNDLE_IDENTIFIER = com.weiranzhang.Hackers.HackersShareExtension;
				PRODUCT_NAME = "$(TARGET_NAME)";
				SKIP_INSTALL = YES;
				SWIFT_ACTIVE_COMPILATION_CONDITIONS = DEBUG;
				SWIFT_OPTIMIZATION_LEVEL = "-Onone";
				SWIFT_VERSION = 5.0;
				TARGETED_DEVICE_FAMILY = "1,2";
			};
			name = Debug;
		};
		24C10C0024866D3F00B93F68 /* Release */ = {
			isa = XCBuildConfiguration;
			buildSettings = {
				CLANG_ANALYZER_NONNULL = YES;
				CLANG_ANALYZER_NUMBER_OBJECT_CONVERSION = YES_AGGRESSIVE;
				CLANG_CXX_LANGUAGE_STANDARD = "gnu++14";
				CLANG_ENABLE_OBJC_WEAK = YES;
				CLANG_WARN_DOCUMENTATION_COMMENTS = YES;
				CLANG_WARN_UNGUARDED_AVAILABILITY = YES_AGGRESSIVE;
				CODE_SIGN_IDENTITY = "iPhone Developer";
				CODE_SIGN_STYLE = Automatic;
				COPY_PHASE_STRIP = NO;
				CURRENT_PROJECT_VERSION = 75;
				DEBUG_INFORMATION_FORMAT = "dwarf-with-dsym";
				DEVELOPMENT_TEAM = 2KB59GPA9B;
				GCC_C_LANGUAGE_STANDARD = gnu11;
				GCC_WARN_UNINITIALIZED_AUTOS = YES_AGGRESSIVE;
				INFOPLIST_FILE = Extensions/HackersShareExtension/Info.plist;
				IPHONEOS_DEPLOYMENT_TARGET = 13.5;
				LD_RUNPATH_SEARCH_PATHS = "$(inherited) @executable_path/Frameworks @executable_path/../../Frameworks";
				MTL_ENABLE_DEBUG_INFO = NO;
				MTL_FAST_MATH = YES;
				PRODUCT_BUNDLE_IDENTIFIER = com.weiranzhang.Hackers.HackersShareExtension;
				PRODUCT_NAME = "$(TARGET_NAME)";
				SKIP_INSTALL = YES;
				SWIFT_VERSION = 5.0;
				TARGETED_DEVICE_FAMILY = "1,2";
			};
			name = Release;
		};
		24F39FAF18AFB1150055F8DC /* Debug */ = {
			isa = XCBuildConfiguration;
			buildSettings = {
				ALWAYS_SEARCH_USER_PATHS = NO;
				CLANG_ANALYZER_LOCALIZABILITY_NONLOCALIZED = YES;
				CLANG_CXX_LANGUAGE_STANDARD = "gnu++0x";
				CLANG_CXX_LIBRARY = "libc++";
				CLANG_ENABLE_MODULES = YES;
				CLANG_ENABLE_OBJC_ARC = YES;
				CLANG_WARN_BLOCK_CAPTURE_AUTORELEASING = YES;
				CLANG_WARN_BOOL_CONVERSION = YES;
				CLANG_WARN_COMMA = YES;
				CLANG_WARN_CONSTANT_CONVERSION = YES;
				CLANG_WARN_DEPRECATED_OBJC_IMPLEMENTATIONS = YES;
				CLANG_WARN_DIRECT_OBJC_ISA_USAGE = YES_ERROR;
				CLANG_WARN_EMPTY_BODY = YES;
				CLANG_WARN_ENUM_CONVERSION = YES;
				CLANG_WARN_INFINITE_RECURSION = YES;
				CLANG_WARN_INT_CONVERSION = YES;
				CLANG_WARN_NON_LITERAL_NULL_CONVERSION = YES;
				CLANG_WARN_OBJC_IMPLICIT_RETAIN_SELF = YES;
				CLANG_WARN_OBJC_LITERAL_CONVERSION = YES;
				CLANG_WARN_OBJC_ROOT_CLASS = YES_ERROR;
				CLANG_WARN_RANGE_LOOP_ANALYSIS = YES;
				CLANG_WARN_STRICT_PROTOTYPES = YES;
				CLANG_WARN_SUSPICIOUS_MOVE = YES;
				CLANG_WARN_UNREACHABLE_CODE = YES;
				CLANG_WARN__DUPLICATE_METHOD_MATCH = YES;
				"CODE_SIGN_IDENTITY[sdk=iphoneos*]" = "iPhone Developer";
				COPY_PHASE_STRIP = NO;
				ENABLE_STRICT_OBJC_MSGSEND = YES;
				ENABLE_TESTABILITY = YES;
				GCC_C_LANGUAGE_STANDARD = gnu99;
				GCC_DYNAMIC_NO_PIC = NO;
				GCC_NO_COMMON_BLOCKS = YES;
				GCC_OPTIMIZATION_LEVEL = 0;
				GCC_PREPROCESSOR_DEFINITIONS = (
					"DEBUG=1",
					"$(inherited)",
				);
				GCC_SYMBOLS_PRIVATE_EXTERN = NO;
				GCC_WARN_64_TO_32_BIT_CONVERSION = YES;
				GCC_WARN_ABOUT_RETURN_TYPE = YES_ERROR;
				GCC_WARN_UNDECLARED_SELECTOR = YES;
				GCC_WARN_UNINITIALIZED_AUTOS = YES;
				GCC_WARN_UNUSED_FUNCTION = YES;
				GCC_WARN_UNUSED_VARIABLE = YES;
				IPHONEOS_DEPLOYMENT_TARGET = 13.0;
				ONLY_ACTIVE_ARCH = YES;
				SDKROOT = iphoneos;
			};
			name = Debug;
		};
		24F39FB018AFB1150055F8DC /* Release */ = {
			isa = XCBuildConfiguration;
			buildSettings = {
				ALWAYS_SEARCH_USER_PATHS = NO;
				CLANG_ANALYZER_LOCALIZABILITY_NONLOCALIZED = YES;
				CLANG_CXX_LANGUAGE_STANDARD = "gnu++0x";
				CLANG_CXX_LIBRARY = "libc++";
				CLANG_ENABLE_MODULES = YES;
				CLANG_ENABLE_OBJC_ARC = YES;
				CLANG_WARN_BLOCK_CAPTURE_AUTORELEASING = YES;
				CLANG_WARN_BOOL_CONVERSION = YES;
				CLANG_WARN_COMMA = YES;
				CLANG_WARN_CONSTANT_CONVERSION = YES;
				CLANG_WARN_DEPRECATED_OBJC_IMPLEMENTATIONS = YES;
				CLANG_WARN_DIRECT_OBJC_ISA_USAGE = YES_ERROR;
				CLANG_WARN_EMPTY_BODY = YES;
				CLANG_WARN_ENUM_CONVERSION = YES;
				CLANG_WARN_INFINITE_RECURSION = YES;
				CLANG_WARN_INT_CONVERSION = YES;
				CLANG_WARN_NON_LITERAL_NULL_CONVERSION = YES;
				CLANG_WARN_OBJC_IMPLICIT_RETAIN_SELF = YES;
				CLANG_WARN_OBJC_LITERAL_CONVERSION = YES;
				CLANG_WARN_OBJC_ROOT_CLASS = YES_ERROR;
				CLANG_WARN_RANGE_LOOP_ANALYSIS = YES;
				CLANG_WARN_STRICT_PROTOTYPES = YES;
				CLANG_WARN_SUSPICIOUS_MOVE = YES;
				CLANG_WARN_UNREACHABLE_CODE = YES;
				CLANG_WARN__DUPLICATE_METHOD_MATCH = YES;
				"CODE_SIGN_IDENTITY[sdk=iphoneos*]" = "iPhone Developer";
				COPY_PHASE_STRIP = YES;
				ENABLE_NS_ASSERTIONS = NO;
				ENABLE_STRICT_OBJC_MSGSEND = YES;
				GCC_C_LANGUAGE_STANDARD = gnu99;
				GCC_NO_COMMON_BLOCKS = YES;
				GCC_WARN_64_TO_32_BIT_CONVERSION = YES;
				GCC_WARN_ABOUT_RETURN_TYPE = YES_ERROR;
				GCC_WARN_UNDECLARED_SELECTOR = YES;
				GCC_WARN_UNINITIALIZED_AUTOS = YES;
				GCC_WARN_UNUSED_FUNCTION = YES;
				GCC_WARN_UNUSED_VARIABLE = YES;
				IPHONEOS_DEPLOYMENT_TARGET = 13.0;
				SDKROOT = iphoneos;
				SWIFT_OPTIMIZATION_LEVEL = "-Owholemodule";
				VALIDATE_PRODUCT = YES;
			};
			name = Release;
		};
		24F39FB218AFB1150055F8DC /* Debug */ = {
			isa = XCBuildConfiguration;
			baseConfigurationReference = 5B9C6ECB6751D2AF6D93515D /* Pods-Hackers.debug.xcconfig */;
			buildSettings = {
				ASSETCATALOG_COMPILER_APPICON_NAME = AppIcon;
				CLANG_ENABLE_MODULES = YES;
				CODE_SIGN_IDENTITY = "iPhone Developer";
<<<<<<< HEAD
				CURRENT_PROJECT_VERSION = 82;
=======
				CURRENT_PROJECT_VERSION = 84;
>>>>>>> 120a0e26
				DEVELOPMENT_TEAM = 2KB59GPA9B;
				FRAMEWORK_SEARCH_PATHS = "$(inherited)";
				GCC_PRECOMPILE_PREFIX_HEADER = YES;
				GCC_PREFIX_HEADER = "App/Supporting Files/Hackers2-Prefix.pch";
				INFOPLIST_FILE = "App/Supporting Files/Hackers-Info.plist";
				IPHONEOS_DEPLOYMENT_TARGET = 13.0;
				LD_RUNPATH_SEARCH_PATHS = "$(inherited) @executable_path/Frameworks";
				MARKETING_VERSION = 4.4;
				PRODUCT_BUNDLE_IDENTIFIER = "com.weiranzhang.$(PRODUCT_NAME:rfc1034identifier)";
				PRODUCT_NAME = Hackers;
				SWIFT_ENFORCE_EXCLUSIVE_ACCESS = off;
				SWIFT_OBJC_BRIDGING_HEADER = "App/Supporting Files/Hackers2-Bridging-Header.h";
				SWIFT_OPTIMIZATION_LEVEL = "-Onone";
				SWIFT_VERSION = 5.0;
				TARGETED_DEVICE_FAMILY = "1,2";
				WRAPPER_EXTENSION = app;
			};
			name = Debug;
		};
		24F39FB318AFB1150055F8DC /* Release */ = {
			isa = XCBuildConfiguration;
			baseConfigurationReference = 9D41F6A856DA1B6671301AAD /* Pods-Hackers.release.xcconfig */;
			buildSettings = {
				ASSETCATALOG_COMPILER_APPICON_NAME = AppIcon;
				CLANG_ENABLE_MODULES = YES;
				CODE_SIGN_IDENTITY = "iPhone Developer";
<<<<<<< HEAD
				CURRENT_PROJECT_VERSION = 82;
=======
				CURRENT_PROJECT_VERSION = 84;
>>>>>>> 120a0e26
				DEVELOPMENT_TEAM = 2KB59GPA9B;
				FRAMEWORK_SEARCH_PATHS = "$(inherited)";
				GCC_PRECOMPILE_PREFIX_HEADER = YES;
				GCC_PREFIX_HEADER = "App/Supporting Files/Hackers2-Prefix.pch";
				INFOPLIST_FILE = "App/Supporting Files/Hackers-Info.plist";
				IPHONEOS_DEPLOYMENT_TARGET = 13.0;
				LD_RUNPATH_SEARCH_PATHS = "$(inherited) @executable_path/Frameworks";
				MARKETING_VERSION = 4.4;
				PRODUCT_BUNDLE_IDENTIFIER = "com.weiranzhang.$(PRODUCT_NAME:rfc1034identifier)";
				PRODUCT_NAME = Hackers;
				SWIFT_ENFORCE_EXCLUSIVE_ACCESS = off;
				SWIFT_OBJC_BRIDGING_HEADER = "App/Supporting Files/Hackers2-Bridging-Header.h";
				SWIFT_VERSION = 5.0;
				TARGETED_DEVICE_FAMILY = "1,2";
				WRAPPER_EXTENSION = app;
			};
			name = Release;
		};
/* End XCBuildConfiguration section */

/* Begin XCConfigurationList section */
		2419D02F24898DF700740184 /* Build configuration list for PBXNativeTarget "HackersActionExtension" */ = {
			isa = XCConfigurationList;
			buildConfigurations = (
				2419D02D24898DF700740184 /* Debug */,
				2419D02E24898DF700740184 /* Release */,
			);
			defaultConfigurationIsVisible = 0;
			defaultConfigurationName = Release;
		};
		245345F522466EA8001AF1CE /* Build configuration list for PBXNativeTarget "HackersUITests" */ = {
			isa = XCConfigurationList;
			buildConfigurations = (
				245345F322466EA8001AF1CE /* Debug */,
				245345F422466EA8001AF1CE /* Release */,
			);
			defaultConfigurationIsVisible = 0;
			defaultConfigurationName = Release;
		};
		24C10BFE24866D3F00B93F68 /* Build configuration list for PBXNativeTarget "HackersShareExtension" */ = {
			isa = XCConfigurationList;
			buildConfigurations = (
				24C10BFF24866D3F00B93F68 /* Debug */,
				24C10C0024866D3F00B93F68 /* Release */,
			);
			defaultConfigurationIsVisible = 0;
			defaultConfigurationName = Release;
		};
		24F39F8018AFB1150055F8DC /* Build configuration list for PBXProject "Hackers" */ = {
			isa = XCConfigurationList;
			buildConfigurations = (
				24F39FAF18AFB1150055F8DC /* Debug */,
				24F39FB018AFB1150055F8DC /* Release */,
			);
			defaultConfigurationIsVisible = 0;
			defaultConfigurationName = Release;
		};
		24F39FB118AFB1150055F8DC /* Build configuration list for PBXNativeTarget "Hackers" */ = {
			isa = XCConfigurationList;
			buildConfigurations = (
				24F39FB218AFB1150055F8DC /* Debug */,
				24F39FB318AFB1150055F8DC /* Release */,
			);
			defaultConfigurationIsVisible = 0;
			defaultConfigurationName = Release;
		};
/* End XCConfigurationList section */
	};
	rootObject = 24F39F7D18AFB1150055F8DC /* Project object */;
}<|MERGE_RESOLUTION|>--- conflicted
+++ resolved
@@ -1317,11 +1317,7 @@
 				ASSETCATALOG_COMPILER_APPICON_NAME = AppIcon;
 				CLANG_ENABLE_MODULES = YES;
 				CODE_SIGN_IDENTITY = "iPhone Developer";
-<<<<<<< HEAD
-				CURRENT_PROJECT_VERSION = 82;
-=======
 				CURRENT_PROJECT_VERSION = 84;
->>>>>>> 120a0e26
 				DEVELOPMENT_TEAM = 2KB59GPA9B;
 				FRAMEWORK_SEARCH_PATHS = "$(inherited)";
 				GCC_PRECOMPILE_PREFIX_HEADER = YES;
@@ -1348,11 +1344,7 @@
 				ASSETCATALOG_COMPILER_APPICON_NAME = AppIcon;
 				CLANG_ENABLE_MODULES = YES;
 				CODE_SIGN_IDENTITY = "iPhone Developer";
-<<<<<<< HEAD
-				CURRENT_PROJECT_VERSION = 82;
-=======
 				CURRENT_PROJECT_VERSION = 84;
->>>>>>> 120a0e26
 				DEVELOPMENT_TEAM = 2KB59GPA9B;
 				FRAMEWORK_SEARCH_PATHS = "$(inherited)";
 				GCC_PRECOMPILE_PREFIX_HEADER = YES;
