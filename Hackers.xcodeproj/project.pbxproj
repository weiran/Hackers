// !$*UTF8*$!
{
	archiveVersion = 1;
	classes = {
	};
	objectVersion = 46;
	objects = {

/* Begin PBXBuildFile section */
		240C5BE018D267C70011177A /* Icons.xcassets in Resources */ = {isa = PBXBuildFile; fileRef = 240C5BDF18D267C70011177A /* Icons.xcassets */; };
		24191F8D1944C991003C0D98 /* CommentsController.swift in Sources */ = {isa = PBXBuildFile; fileRef = 24191F8C1944C991003C0D98 /* CommentsController.swift */; };
		241E8DAA1944AF870004F457 /* CommentModel.swift in Sources */ = {isa = PBXBuildFile; fileRef = 241E8DA91944AF870004F457 /* CommentModel.swift */; };
		242A00D31D086927003D915B /* UIViewControllerSmoothlyDeselectCellExtension.swift in Sources */ = {isa = PBXBuildFile; fileRef = 242A00D21D086927003D915B /* UIViewControllerSmoothlyDeselectCellExtension.swift */; };
		245DCAB01CD4DA2A00152AA3 /* SFSafariViewController+PreviewActionItems.swift in Sources */ = {isa = PBXBuildFile; fileRef = 245DCAAF1CD4DA2A00152AA3 /* SFSafariViewController+PreviewActionItems.swift */; };
		249A7E32194374550059C079 /* CommentTableViewCell.swift in Sources */ = {isa = PBXBuildFile; fileRef = 249A7E31194374550059C079 /* CommentTableViewCell.swift */; };
		24B5BFEF1B52CE8900328C62 /* PostTitleView.swift in Sources */ = {isa = PBXBuildFile; fileRef = 24B5BFEE1B52CE8900328C62 /* PostTitleView.swift */; };
		24C20D391A7E42D5005B759B /* MainSplitViewController.swift in Sources */ = {isa = PBXBuildFile; fileRef = 24C20D381A7E42D5005B759B /* MainSplitViewController.swift */; };
		24CE5FED19434BDC009D2677 /* AppDelegate.swift in Sources */ = {isa = PBXBuildFile; fileRef = 24CE5FEC19434BDC009D2677 /* AppDelegate.swift */; };
		24CE5FF419435061009D2677 /* NewsViewController.swift in Sources */ = {isa = PBXBuildFile; fileRef = 24CE5FF319435061009D2677 /* NewsViewController.swift */; };
		24CE5FF819435A90009D2677 /* PostCell.swift in Sources */ = {isa = PBXBuildFile; fileRef = 24CE5FF719435A90009D2677 /* PostCell.swift */; };
		24D6B8CA1C1EDBFC00618422 /* Theme.swift in Sources */ = {isa = PBXBuildFile; fileRef = 24D6B8C91C1EDBFC00618422 /* Theme.swift */; };
		24DFD28C19436E51007F61E7 /* CommentsViewController.swift in Sources */ = {isa = PBXBuildFile; fileRef = 24DFD28B19436E51007F61E7 /* CommentsViewController.swift */; };
		24E4F26119B4DA9900574B52 /* CommentDelegate.swift in Sources */ = {isa = PBXBuildFile; fileRef = 24E4F26019B4DA9900574B52 /* CommentDelegate.swift */; };
		24EF5BF41C393D110012AA8A /* LaunchStoryboard.storyboard in Resources */ = {isa = PBXBuildFile; fileRef = 24EF5BF31C393D110012AA8A /* LaunchStoryboard.storyboard */; };
		24F39F8918AFB1150055F8DC /* Foundation.framework in Frameworks */ = {isa = PBXBuildFile; fileRef = 24F39F8818AFB1150055F8DC /* Foundation.framework */; };
		24F39F8B18AFB1150055F8DC /* CoreGraphics.framework in Frameworks */ = {isa = PBXBuildFile; fileRef = 24F39F8A18AFB1150055F8DC /* CoreGraphics.framework */; };
		24F39F8D18AFB1150055F8DC /* UIKit.framework in Frameworks */ = {isa = PBXBuildFile; fileRef = 24F39F8C18AFB1150055F8DC /* UIKit.framework */; };
		24F39F9B18AFB1150055F8DC /* Images.xcassets in Resources */ = {isa = PBXBuildFile; fileRef = 24F39F9A18AFB1150055F8DC /* Images.xcassets */; };
		24F39FB818AFB2AF0055F8DC /* Storyboard.storyboard in Resources */ = {isa = PBXBuildFile; fileRef = 24F39FB718AFB2AF0055F8DC /* Storyboard.storyboard */; };
		DF68752992A90A126C292CD9 /* Pods_Hackers.framework in Frameworks */ = {isa = PBXBuildFile; fileRef = F0376FCAAF4C3EBA38572A82 /* Pods_Hackers.framework */; };
/* End PBXBuildFile section */

/* Begin PBXFileReference section */
		240C5BDF18D267C70011177A /* Icons.xcassets */ = {isa = PBXFileReference; lastKnownFileType = folder.assetcatalog; path = Icons.xcassets; sourceTree = "<group>"; };
		241387A51945A6E100D71220 /* README.md */ = {isa = PBXFileReference; fileEncoding = 4; lastKnownFileType = net.daringfireball.markdown; path = README.md; sourceTree = "<group>"; };
		24191F8C1944C991003C0D98 /* CommentsController.swift */ = {isa = PBXFileReference; fileEncoding = 4; lastKnownFileType = sourcecode.swift; path = CommentsController.swift; sourceTree = "<group>"; };
		241E8DA91944AF870004F457 /* CommentModel.swift */ = {isa = PBXFileReference; fileEncoding = 4; lastKnownFileType = sourcecode.swift; path = CommentModel.swift; sourceTree = "<group>"; };
		242A00D21D086927003D915B /* UIViewControllerSmoothlyDeselectCellExtension.swift */ = {isa = PBXFileReference; fileEncoding = 4; lastKnownFileType = sourcecode.swift; path = UIViewControllerSmoothlyDeselectCellExtension.swift; sourceTree = "<group>"; };
		245DCAAF1CD4DA2A00152AA3 /* SFSafariViewController+PreviewActionItems.swift */ = {isa = PBXFileReference; fileEncoding = 4; lastKnownFileType = sourcecode.swift; path = "SFSafariViewController+PreviewActionItems.swift"; sourceTree = "<group>"; };
		249A7E31194374550059C079 /* CommentTableViewCell.swift */ = {isa = PBXFileReference; fileEncoding = 4; lastKnownFileType = sourcecode.swift; path = CommentTableViewCell.swift; sourceTree = "<group>"; };
		24B5BFEE1B52CE8900328C62 /* PostTitleView.swift */ = {isa = PBXFileReference; fileEncoding = 4; lastKnownFileType = sourcecode.swift; path = PostTitleView.swift; sourceTree = "<group>"; };
		24C20D381A7E42D5005B759B /* MainSplitViewController.swift */ = {isa = PBXFileReference; fileEncoding = 4; lastKnownFileType = sourcecode.swift; path = MainSplitViewController.swift; sourceTree = "<group>"; };
		24CC0DB6193D1935005AD417 /* Hackers2-Bridging-Header.h */ = {isa = PBXFileReference; lastKnownFileType = sourcecode.c.h; path = "Hackers2-Bridging-Header.h"; sourceTree = "<group>"; };
		24CE5FEC19434BDC009D2677 /* AppDelegate.swift */ = {isa = PBXFileReference; fileEncoding = 4; lastKnownFileType = sourcecode.swift; path = AppDelegate.swift; sourceTree = "<group>"; };
		24CE5FF319435061009D2677 /* NewsViewController.swift */ = {isa = PBXFileReference; fileEncoding = 4; lastKnownFileType = sourcecode.swift; path = NewsViewController.swift; sourceTree = "<group>"; };
		24CE5FF719435A90009D2677 /* PostCell.swift */ = {isa = PBXFileReference; fileEncoding = 4; lastKnownFileType = sourcecode.swift; path = PostCell.swift; sourceTree = "<group>"; };
		24D6B8C91C1EDBFC00618422 /* Theme.swift */ = {isa = PBXFileReference; fileEncoding = 4; lastKnownFileType = sourcecode.swift; path = Theme.swift; sourceTree = "<group>"; };
		24DFD28B19436E51007F61E7 /* CommentsViewController.swift */ = {isa = PBXFileReference; fileEncoding = 4; lastKnownFileType = sourcecode.swift; path = CommentsViewController.swift; sourceTree = "<group>"; };
		24E4F26019B4DA9900574B52 /* CommentDelegate.swift */ = {isa = PBXFileReference; fileEncoding = 4; lastKnownFileType = sourcecode.swift; path = CommentDelegate.swift; sourceTree = "<group>"; };
		24EF5BF31C393D110012AA8A /* LaunchStoryboard.storyboard */ = {isa = PBXFileReference; fileEncoding = 4; lastKnownFileType = file.storyboard; path = LaunchStoryboard.storyboard; sourceTree = "<group>"; };
		24F39F8518AFB1150055F8DC /* Hackers.app */ = {isa = PBXFileReference; explicitFileType = wrapper.application; includeInIndex = 0; path = Hackers.app; sourceTree = BUILT_PRODUCTS_DIR; };
		24F39F8818AFB1150055F8DC /* Foundation.framework */ = {isa = PBXFileReference; lastKnownFileType = wrapper.framework; name = Foundation.framework; path = System/Library/Frameworks/Foundation.framework; sourceTree = SDKROOT; };
		24F39F8A18AFB1150055F8DC /* CoreGraphics.framework */ = {isa = PBXFileReference; lastKnownFileType = wrapper.framework; name = CoreGraphics.framework; path = System/Library/Frameworks/CoreGraphics.framework; sourceTree = SDKROOT; };
		24F39F8C18AFB1150055F8DC /* UIKit.framework */ = {isa = PBXFileReference; lastKnownFileType = wrapper.framework; name = UIKit.framework; path = System/Library/Frameworks/UIKit.framework; sourceTree = SDKROOT; };
		24F39F9018AFB1150055F8DC /* Hackers-Info.plist */ = {isa = PBXFileReference; lastKnownFileType = text.plist.xml; path = "Hackers-Info.plist"; sourceTree = "<group>"; };
		24F39F9A18AFB1150055F8DC /* Images.xcassets */ = {isa = PBXFileReference; lastKnownFileType = folder.assetcatalog; path = Images.xcassets; sourceTree = "<group>"; };
		24F39FB718AFB2AF0055F8DC /* Storyboard.storyboard */ = {isa = PBXFileReference; fileEncoding = 4; lastKnownFileType = file.storyboard; path = Storyboard.storyboard; sourceTree = "<group>"; };
		5B9C6ECB6751D2AF6D93515D /* Pods-Hackers.debug.xcconfig */ = {isa = PBXFileReference; includeInIndex = 1; lastKnownFileType = text.xcconfig; name = "Pods-Hackers.debug.xcconfig"; path = "Pods/Target Support Files/Pods-Hackers/Pods-Hackers.debug.xcconfig"; sourceTree = "<group>"; };
		9D41F6A856DA1B6671301AAD /* Pods-Hackers.release.xcconfig */ = {isa = PBXFileReference; includeInIndex = 1; lastKnownFileType = text.xcconfig; name = "Pods-Hackers.release.xcconfig"; path = "Pods/Target Support Files/Pods-Hackers/Pods-Hackers.release.xcconfig"; sourceTree = "<group>"; };
		F0376FCAAF4C3EBA38572A82 /* Pods_Hackers.framework */ = {isa = PBXFileReference; explicitFileType = wrapper.framework; includeInIndex = 0; path = Pods_Hackers.framework; sourceTree = BUILT_PRODUCTS_DIR; };
/* End PBXFileReference section */

/* Begin PBXFrameworksBuildPhase section */
		24F39F8218AFB1150055F8DC /* Frameworks */ = {
			isa = PBXFrameworksBuildPhase;
			buildActionMask = 2147483647;
			files = (
				24F39F8B18AFB1150055F8DC /* CoreGraphics.framework in Frameworks */,
				24F39F8D18AFB1150055F8DC /* UIKit.framework in Frameworks */,
				24F39F8918AFB1150055F8DC /* Foundation.framework in Frameworks */,
				DF68752992A90A126C292CD9 /* Pods_Hackers.framework in Frameworks */,
			);
			runOnlyForDeploymentPostprocessing = 0;
		};
/* End PBXFrameworksBuildPhase section */

/* Begin PBXGroup section */
		2489068919B74CAC009F591E /* HackerSwifter */ = {
			isa = PBXGroup;
			children = (
			);
			name = HackerSwifter;
			sourceTree = "<group>";
		};
		24CE5FEE19434DC0009D2677 /* Post List */ = {
			isa = PBXGroup;
			children = (
				24CE5FF319435061009D2677 /* NewsViewController.swift */,
				24CE5FF719435A90009D2677 /* PostCell.swift */,
			);
			path = "Post List";
			sourceTree = "<group>";
		};
		24CE5FEF19434DCB009D2677 /* Post */ = {
			isa = PBXGroup;
			children = (
				24DFD28B19436E51007F61E7 /* CommentsViewController.swift */,
				249A7E31194374550059C079 /* CommentTableViewCell.swift */,
				24E4F26019B4DA9900574B52 /* CommentDelegate.swift */,
			);
			path = Post;
			sourceTree = "<group>";
		};
		24CE5FF119434E0B009D2677 /* Assets */ = {
			isa = PBXGroup;
			children = (
				24F39F9A18AFB1150055F8DC /* Images.xcassets */,
				240C5BDF18D267C70011177A /* Icons.xcassets */,
			);
			path = Assets;
			sourceTree = "<group>";
		};
		24CE5FF219434E20009D2677 /* Models */ = {
			isa = PBXGroup;
			children = (
				241E8DA91944AF870004F457 /* CommentModel.swift */,
				24191F8C1944C991003C0D98 /* CommentsController.swift */,
			);
			path = Models;
			sourceTree = "<group>";
		};
		24F39F7C18AFB1150055F8DC = {
			isa = PBXGroup;
			children = (
				24F39F8E18AFB1150055F8DC /* Client */,
				24CE5FF219434E20009D2677 /* Models */,
				24CE5FF119434E0B009D2677 /* Assets */,
				24F39F8718AFB1150055F8DC /* Frameworks */,
				24F39F8618AFB1150055F8DC /* Products */,
				241387A51945A6E100D71220 /* README.md */,
				B3F2CA75243DF4B690830D93 /* Pods */,
			);
			sourceTree = "<group>";
		};
		24F39F8618AFB1150055F8DC /* Products */ = {
			isa = PBXGroup;
			children = (
				24F39F8518AFB1150055F8DC /* Hackers.app */,
			);
			name = Products;
			sourceTree = "<group>";
		};
		24F39F8718AFB1150055F8DC /* Frameworks */ = {
			isa = PBXGroup;
			children = (
				2489068919B74CAC009F591E /* HackerSwifter */,
				24F39F8818AFB1150055F8DC /* Foundation.framework */,
				24F39F8A18AFB1150055F8DC /* CoreGraphics.framework */,
				24F39F8C18AFB1150055F8DC /* UIKit.framework */,
				F0376FCAAF4C3EBA38572A82 /* Pods_Hackers.framework */,
			);
			name = Frameworks;
			sourceTree = "<group>";
		};
		24F39F8E18AFB1150055F8DC /* Client */ = {
			isa = PBXGroup;
			children = (
				24F39FB718AFB2AF0055F8DC /* Storyboard.storyboard */,
				24EF5BF31C393D110012AA8A /* LaunchStoryboard.storyboard */,
				24C20D381A7E42D5005B759B /* MainSplitViewController.swift */,
				24CE5FEE19434DC0009D2677 /* Post List */,
				24CE5FEF19434DCB009D2677 /* Post */,
				24F39F8F18AFB1150055F8DC /* Supporting Files */,
				24B5BFEE1B52CE8900328C62 /* PostTitleView.swift */,
				24D6B8C91C1EDBFC00618422 /* Theme.swift */,
				245DCAAF1CD4DA2A00152AA3 /* SFSafariViewController+PreviewActionItems.swift */,
				242A00D21D086927003D915B /* UIViewControllerSmoothlyDeselectCellExtension.swift */,
			);
			path = Client;
			sourceTree = "<group>";
		};
		24F39F8F18AFB1150055F8DC /* Supporting Files */ = {
			isa = PBXGroup;
			children = (
				24CC0DB6193D1935005AD417 /* Hackers2-Bridging-Header.h */,
				24CE5FEC19434BDC009D2677 /* AppDelegate.swift */,
				24F39F9018AFB1150055F8DC /* Hackers-Info.plist */,
			);
			path = "Supporting Files";
			sourceTree = "<group>";
		};
		B3F2CA75243DF4B690830D93 /* Pods */ = {
			isa = PBXGroup;
			children = (
				5B9C6ECB6751D2AF6D93515D /* Pods-Hackers.debug.xcconfig */,
				9D41F6A856DA1B6671301AAD /* Pods-Hackers.release.xcconfig */,
			);
			name = Pods;
			sourceTree = "<group>";
		};
/* End PBXGroup section */

/* Begin PBXNativeTarget section */
		24F39F8418AFB1150055F8DC /* Hackers */ = {
			isa = PBXNativeTarget;
			buildConfigurationList = 24F39FB118AFB1150055F8DC /* Build configuration list for PBXNativeTarget "Hackers" */;
			buildPhases = (
				32F4D363AD3C2A95650B70E3 /* [CP] Check Pods Manifest.lock */,
				24F39F8118AFB1150055F8DC /* Sources */,
				24F39F8218AFB1150055F8DC /* Frameworks */,
				24F39F8318AFB1150055F8DC /* Resources */,
				46C1D99CBFD349F8D40A6170 /* [CP] Embed Pods Frameworks */,
				7A077761A7AF115EF80F5950 /* [CP] Copy Pods Resources */,
				244DE6BB1E599EB6005B441E /* TODO as Warnings */,
			);
			buildRules = (
			);
			dependencies = (
			);
			name = Hackers;
			productName = Hackers2;
			productReference = 24F39F8518AFB1150055F8DC /* Hackers.app */;
			productType = "com.apple.product-type.application";
		};
/* End PBXNativeTarget section */

/* Begin PBXProject section */
		24F39F7D18AFB1150055F8DC /* Project object */ = {
			isa = PBXProject;
			attributes = {
				CLASSPREFIX = GU;
				LastSwiftUpdateCheck = 0700;
				LastUpgradeCheck = 0800;
				ORGANIZATIONNAME = "Glass Umbrella";
				TargetAttributes = {
					24F39F8418AFB1150055F8DC = {
						DevelopmentTeam = 2KB59GPA9B;
<<<<<<< HEAD
						LastSwiftMigration = 0820;
=======
						LastSwiftMigration = 0800;
>>>>>>> c62fe025
					};
				};
			};
			buildConfigurationList = 24F39F8018AFB1150055F8DC /* Build configuration list for PBXProject "Hackers" */;
			compatibilityVersion = "Xcode 3.2";
			developmentRegion = English;
			hasScannedForEncodings = 0;
			knownRegions = (
				en,
			);
			mainGroup = 24F39F7C18AFB1150055F8DC;
			productRefGroup = 24F39F8618AFB1150055F8DC /* Products */;
			projectDirPath = "";
			projectRoot = "";
			targets = (
				24F39F8418AFB1150055F8DC /* Hackers */,
			);
		};
/* End PBXProject section */

/* Begin PBXResourcesBuildPhase section */
		24F39F8318AFB1150055F8DC /* Resources */ = {
			isa = PBXResourcesBuildPhase;
			buildActionMask = 2147483647;
			files = (
				24F39F9B18AFB1150055F8DC /* Images.xcassets in Resources */,
				240C5BE018D267C70011177A /* Icons.xcassets in Resources */,
				24EF5BF41C393D110012AA8A /* LaunchStoryboard.storyboard in Resources */,
				24F39FB818AFB2AF0055F8DC /* Storyboard.storyboard in Resources */,
			);
			runOnlyForDeploymentPostprocessing = 0;
		};
/* End PBXResourcesBuildPhase section */

/* Begin PBXShellScriptBuildPhase section */
		244DE6BB1E599EB6005B441E /* TODO as Warnings */ = {
			isa = PBXShellScriptBuildPhase;
			buildActionMask = 2147483647;
			files = (
			);
			inputPaths = (
			);
			name = "TODO as Warnings";
			outputPaths = (
			);
			runOnlyForDeploymentPostprocessing = 0;
			shellPath = /bin/sh;
			shellScript = "TAGS=\"TODO:|FIXME:\"\nERRORTAG=\"ERROR:\"\nfind \"${SRCROOT}\" \\( -name \"*.h\" -or -name \"*.m\" -or -name \"*.swift\" \\) -print0 | xargs -0 egrep --with-filename --line-number --only-matching \"($TAGS).*\\$|($ERRORTAG).*\\$\" | perl -p -e \"s/($TAGS)/ warning: \\$1/\" | perl -p -e \"s/($ERRORTAG)/ error: \\$1/\"";
		};
		32F4D363AD3C2A95650B70E3 /* [CP] Check Pods Manifest.lock */ = {
			isa = PBXShellScriptBuildPhase;
			buildActionMask = 2147483647;
			files = (
			);
			inputPaths = (
			);
			name = "[CP] Check Pods Manifest.lock";
			outputPaths = (
			);
			runOnlyForDeploymentPostprocessing = 0;
			shellPath = /bin/sh;
			shellScript = "diff \"${PODS_ROOT}/../Podfile.lock\" \"${PODS_ROOT}/Manifest.lock\" > /dev/null\nif [ $? != 0 ] ; then\n    # print error to STDERR\n    echo \"error: The sandbox is not in sync with the Podfile.lock. Run 'pod install' or update your CocoaPods installation.\" >&2\n    exit 1\nfi\n";
			showEnvVarsInLog = 0;
		};
		46C1D99CBFD349F8D40A6170 /* [CP] Embed Pods Frameworks */ = {
			isa = PBXShellScriptBuildPhase;
			buildActionMask = 2147483647;
			files = (
			);
			inputPaths = (
			);
			name = "[CP] Embed Pods Frameworks";
			outputPaths = (
			);
			runOnlyForDeploymentPostprocessing = 0;
			shellPath = /bin/sh;
			shellScript = "\"${SRCROOT}/Pods/Target Support Files/Pods-Hackers/Pods-Hackers-frameworks.sh\"\n";
			showEnvVarsInLog = 0;
		};
		7A077761A7AF115EF80F5950 /* [CP] Copy Pods Resources */ = {
			isa = PBXShellScriptBuildPhase;
			buildActionMask = 2147483647;
			files = (
			);
			inputPaths = (
			);
			name = "[CP] Copy Pods Resources";
			outputPaths = (
			);
			runOnlyForDeploymentPostprocessing = 0;
			shellPath = /bin/sh;
			shellScript = "\"${SRCROOT}/Pods/Target Support Files/Pods-Hackers/Pods-Hackers-resources.sh\"\n";
			showEnvVarsInLog = 0;
		};
/* End PBXShellScriptBuildPhase section */

/* Begin PBXSourcesBuildPhase section */
		24F39F8118AFB1150055F8DC /* Sources */ = {
			isa = PBXSourcesBuildPhase;
			buildActionMask = 2147483647;
			files = (
				249A7E32194374550059C079 /* CommentTableViewCell.swift in Sources */,
				24CE5FED19434BDC009D2677 /* AppDelegate.swift in Sources */,
				24CE5FF419435061009D2677 /* NewsViewController.swift in Sources */,
				24E4F26119B4DA9900574B52 /* CommentDelegate.swift in Sources */,
				24D6B8CA1C1EDBFC00618422 /* Theme.swift in Sources */,
				245DCAB01CD4DA2A00152AA3 /* SFSafariViewController+PreviewActionItems.swift in Sources */,
				242A00D31D086927003D915B /* UIViewControllerSmoothlyDeselectCellExtension.swift in Sources */,
				24B5BFEF1B52CE8900328C62 /* PostTitleView.swift in Sources */,
				241E8DAA1944AF870004F457 /* CommentModel.swift in Sources */,
				24191F8D1944C991003C0D98 /* CommentsController.swift in Sources */,
				24C20D391A7E42D5005B759B /* MainSplitViewController.swift in Sources */,
				24CE5FF819435A90009D2677 /* PostCell.swift in Sources */,
				24DFD28C19436E51007F61E7 /* CommentsViewController.swift in Sources */,
			);
			runOnlyForDeploymentPostprocessing = 0;
		};
/* End PBXSourcesBuildPhase section */

/* Begin XCBuildConfiguration section */
		24F39FAF18AFB1150055F8DC /* Debug */ = {
			isa = XCBuildConfiguration;
			buildSettings = {
				ALWAYS_SEARCH_USER_PATHS = NO;
				CLANG_CXX_LANGUAGE_STANDARD = "gnu++0x";
				CLANG_CXX_LIBRARY = "libc++";
				CLANG_ENABLE_MODULES = YES;
				CLANG_ENABLE_OBJC_ARC = YES;
				CLANG_WARN_BOOL_CONVERSION = YES;
				CLANG_WARN_CONSTANT_CONVERSION = YES;
				CLANG_WARN_DIRECT_OBJC_ISA_USAGE = YES_ERROR;
				CLANG_WARN_EMPTY_BODY = YES;
				CLANG_WARN_ENUM_CONVERSION = YES;
				CLANG_WARN_INFINITE_RECURSION = YES;
				CLANG_WARN_INT_CONVERSION = YES;
				CLANG_WARN_OBJC_ROOT_CLASS = YES_ERROR;
				CLANG_WARN_SUSPICIOUS_MOVE = YES;
				CLANG_WARN_UNREACHABLE_CODE = YES;
				CLANG_WARN__DUPLICATE_METHOD_MATCH = YES;
				"CODE_SIGN_IDENTITY[sdk=iphoneos*]" = "iPhone Developer";
				COPY_PHASE_STRIP = NO;
				ENABLE_STRICT_OBJC_MSGSEND = YES;
				ENABLE_TESTABILITY = YES;
				GCC_C_LANGUAGE_STANDARD = gnu99;
				GCC_DYNAMIC_NO_PIC = NO;
				GCC_NO_COMMON_BLOCKS = YES;
				GCC_OPTIMIZATION_LEVEL = 0;
				GCC_PREPROCESSOR_DEFINITIONS = (
					"DEBUG=1",
					"$(inherited)",
				);
				GCC_SYMBOLS_PRIVATE_EXTERN = NO;
				GCC_WARN_64_TO_32_BIT_CONVERSION = YES;
				GCC_WARN_ABOUT_RETURN_TYPE = YES_ERROR;
				GCC_WARN_UNDECLARED_SELECTOR = YES;
				GCC_WARN_UNINITIALIZED_AUTOS = YES;
				GCC_WARN_UNUSED_FUNCTION = YES;
				GCC_WARN_UNUSED_VARIABLE = YES;
<<<<<<< HEAD
				IPHONEOS_DEPLOYMENT_TARGET = 10.0;
=======
				IPHONEOS_DEPLOYMENT_TARGET = 9.0;
>>>>>>> c62fe025
				ONLY_ACTIVE_ARCH = YES;
				SDKROOT = iphoneos;
			};
			name = Debug;
		};
		24F39FB018AFB1150055F8DC /* Release */ = {
			isa = XCBuildConfiguration;
			buildSettings = {
				ALWAYS_SEARCH_USER_PATHS = NO;
				CLANG_CXX_LANGUAGE_STANDARD = "gnu++0x";
				CLANG_CXX_LIBRARY = "libc++";
				CLANG_ENABLE_MODULES = YES;
				CLANG_ENABLE_OBJC_ARC = YES;
				CLANG_WARN_BOOL_CONVERSION = YES;
				CLANG_WARN_CONSTANT_CONVERSION = YES;
				CLANG_WARN_DIRECT_OBJC_ISA_USAGE = YES_ERROR;
				CLANG_WARN_EMPTY_BODY = YES;
				CLANG_WARN_ENUM_CONVERSION = YES;
				CLANG_WARN_INFINITE_RECURSION = YES;
				CLANG_WARN_INT_CONVERSION = YES;
				CLANG_WARN_OBJC_ROOT_CLASS = YES_ERROR;
				CLANG_WARN_SUSPICIOUS_MOVE = YES;
				CLANG_WARN_UNREACHABLE_CODE = YES;
				CLANG_WARN__DUPLICATE_METHOD_MATCH = YES;
				"CODE_SIGN_IDENTITY[sdk=iphoneos*]" = "iPhone Developer";
				COPY_PHASE_STRIP = YES;
				ENABLE_NS_ASSERTIONS = NO;
				ENABLE_STRICT_OBJC_MSGSEND = YES;
				GCC_C_LANGUAGE_STANDARD = gnu99;
				GCC_NO_COMMON_BLOCKS = YES;
				GCC_WARN_64_TO_32_BIT_CONVERSION = YES;
				GCC_WARN_ABOUT_RETURN_TYPE = YES_ERROR;
				GCC_WARN_UNDECLARED_SELECTOR = YES;
				GCC_WARN_UNINITIALIZED_AUTOS = YES;
				GCC_WARN_UNUSED_FUNCTION = YES;
				GCC_WARN_UNUSED_VARIABLE = YES;
<<<<<<< HEAD
				IPHONEOS_DEPLOYMENT_TARGET = 10.0;
=======
				IPHONEOS_DEPLOYMENT_TARGET = 9.0;
>>>>>>> c62fe025
				SDKROOT = iphoneos;
				SWIFT_OPTIMIZATION_LEVEL = "-Owholemodule";
				VALIDATE_PRODUCT = YES;
			};
			name = Release;
		};
		24F39FB218AFB1150055F8DC /* Debug */ = {
			isa = XCBuildConfiguration;
			baseConfigurationReference = 5B9C6ECB6751D2AF6D93515D /* Pods-Hackers.debug.xcconfig */;
			buildSettings = {
				ASSETCATALOG_COMPILER_APPICON_NAME = AppIcon;
				CLANG_ENABLE_MODULES = YES;
				CODE_SIGN_IDENTITY = "iPhone Developer";
				"CODE_SIGN_IDENTITY[sdk=iphoneos*]" = "iPhone Developer";
				FRAMEWORK_SEARCH_PATHS = "$(inherited)";
				GCC_PRECOMPILE_PREFIX_HEADER = YES;
				GCC_PREFIX_HEADER = "Client/Supporting Files/Hackers2-Prefix.pch";
				INFOPLIST_FILE = "Client/Supporting Files/Hackers-Info.plist";
<<<<<<< HEAD
=======
				IPHONEOS_DEPLOYMENT_TARGET = 9.3;
>>>>>>> c62fe025
				LD_RUNPATH_SEARCH_PATHS = "$(inherited) @executable_path/Frameworks";
				PRODUCT_BUNDLE_IDENTIFIER = "com.weiranzhang.$(PRODUCT_NAME:rfc1034identifier)";
				PRODUCT_NAME = Hackers;
				PROVISIONING_PROFILE = "";
				SWIFT_OBJC_BRIDGING_HEADER = "Client/Supporting Files/Hackers2-Bridging-Header.h";
				SWIFT_OPTIMIZATION_LEVEL = "-Onone";
				SWIFT_VERSION = 3.0;
				TARGETED_DEVICE_FAMILY = "1,2";
				WRAPPER_EXTENSION = app;
			};
			name = Debug;
		};
		24F39FB318AFB1150055F8DC /* Release */ = {
			isa = XCBuildConfiguration;
			baseConfigurationReference = 9D41F6A856DA1B6671301AAD /* Pods-Hackers.release.xcconfig */;
			buildSettings = {
				ASSETCATALOG_COMPILER_APPICON_NAME = AppIcon;
				CLANG_ENABLE_MODULES = YES;
				CODE_SIGN_IDENTITY = "iPhone Developer";
				"CODE_SIGN_IDENTITY[sdk=iphoneos*]" = "iPhone Developer";
				FRAMEWORK_SEARCH_PATHS = "$(inherited)";
				GCC_PRECOMPILE_PREFIX_HEADER = YES;
				GCC_PREFIX_HEADER = "Client/Supporting Files/Hackers2-Prefix.pch";
				INFOPLIST_FILE = "Client/Supporting Files/Hackers-Info.plist";
<<<<<<< HEAD
=======
				IPHONEOS_DEPLOYMENT_TARGET = 9.3;
>>>>>>> c62fe025
				LD_RUNPATH_SEARCH_PATHS = "$(inherited) @executable_path/Frameworks";
				PRODUCT_BUNDLE_IDENTIFIER = "com.weiranzhang.$(PRODUCT_NAME:rfc1034identifier)";
				PRODUCT_NAME = Hackers;
				PROVISIONING_PROFILE = "";
				SWIFT_OBJC_BRIDGING_HEADER = "Client/Supporting Files/Hackers2-Bridging-Header.h";
				SWIFT_VERSION = 3.0;
				TARGETED_DEVICE_FAMILY = "1,2";
				WRAPPER_EXTENSION = app;
			};
			name = Release;
		};
/* End XCBuildConfiguration section */

/* Begin XCConfigurationList section */
		24F39F8018AFB1150055F8DC /* Build configuration list for PBXProject "Hackers" */ = {
			isa = XCConfigurationList;
			buildConfigurations = (
				24F39FAF18AFB1150055F8DC /* Debug */,
				24F39FB018AFB1150055F8DC /* Release */,
			);
			defaultConfigurationIsVisible = 0;
			defaultConfigurationName = Release;
		};
		24F39FB118AFB1150055F8DC /* Build configuration list for PBXNativeTarget "Hackers" */ = {
			isa = XCConfigurationList;
			buildConfigurations = (
				24F39FB218AFB1150055F8DC /* Debug */,
				24F39FB318AFB1150055F8DC /* Release */,
			);
			defaultConfigurationIsVisible = 0;
			defaultConfigurationName = Release;
		};
/* End XCConfigurationList section */
	};
	rootObject = 24F39F7D18AFB1150055F8DC /* Project object */;
}<|MERGE_RESOLUTION|>--- conflicted
+++ resolved
@@ -225,11 +225,7 @@
 				TargetAttributes = {
 					24F39F8418AFB1150055F8DC = {
 						DevelopmentTeam = 2KB59GPA9B;
-<<<<<<< HEAD
 						LastSwiftMigration = 0820;
-=======
-						LastSwiftMigration = 0800;
->>>>>>> c62fe025
 					};
 				};
 			};
@@ -388,11 +384,7 @@
 				GCC_WARN_UNINITIALIZED_AUTOS = YES;
 				GCC_WARN_UNUSED_FUNCTION = YES;
 				GCC_WARN_UNUSED_VARIABLE = YES;
-<<<<<<< HEAD
 				IPHONEOS_DEPLOYMENT_TARGET = 10.0;
-=======
-				IPHONEOS_DEPLOYMENT_TARGET = 9.0;
->>>>>>> c62fe025
 				ONLY_ACTIVE_ARCH = YES;
 				SDKROOT = iphoneos;
 			};
@@ -429,13 +421,8 @@
 				GCC_WARN_UNINITIALIZED_AUTOS = YES;
 				GCC_WARN_UNUSED_FUNCTION = YES;
 				GCC_WARN_UNUSED_VARIABLE = YES;
-<<<<<<< HEAD
 				IPHONEOS_DEPLOYMENT_TARGET = 10.0;
-=======
-				IPHONEOS_DEPLOYMENT_TARGET = 9.0;
->>>>>>> c62fe025
 				SDKROOT = iphoneos;
-				SWIFT_OPTIMIZATION_LEVEL = "-Owholemodule";
 				VALIDATE_PRODUCT = YES;
 			};
 			name = Release;
@@ -452,10 +439,6 @@
 				GCC_PRECOMPILE_PREFIX_HEADER = YES;
 				GCC_PREFIX_HEADER = "Client/Supporting Files/Hackers2-Prefix.pch";
 				INFOPLIST_FILE = "Client/Supporting Files/Hackers-Info.plist";
-<<<<<<< HEAD
-=======
-				IPHONEOS_DEPLOYMENT_TARGET = 9.3;
->>>>>>> c62fe025
 				LD_RUNPATH_SEARCH_PATHS = "$(inherited) @executable_path/Frameworks";
 				PRODUCT_BUNDLE_IDENTIFIER = "com.weiranzhang.$(PRODUCT_NAME:rfc1034identifier)";
 				PRODUCT_NAME = Hackers;
@@ -480,10 +463,6 @@
 				GCC_PRECOMPILE_PREFIX_HEADER = YES;
 				GCC_PREFIX_HEADER = "Client/Supporting Files/Hackers2-Prefix.pch";
 				INFOPLIST_FILE = "Client/Supporting Files/Hackers-Info.plist";
-<<<<<<< HEAD
-=======
-				IPHONEOS_DEPLOYMENT_TARGET = 9.3;
->>>>>>> c62fe025
 				LD_RUNPATH_SEARCH_PATHS = "$(inherited) @executable_path/Frameworks";
 				PRODUCT_BUNDLE_IDENTIFIER = "com.weiranzhang.$(PRODUCT_NAME:rfc1034identifier)";
 				PRODUCT_NAME = Hackers;
