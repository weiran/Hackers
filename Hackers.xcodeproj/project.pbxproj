// !$*UTF8*$!
{
	archiveVersion = 1;
	classes = {
	};
	objectVersion = 46;
	objects = {

/* Begin PBXBuildFile section */
		240C5BE018D267C70011177A /* Icons.xcassets in Resources */ = {isa = PBXBuildFile; fileRef = 240C5BDF18D267C70011177A /* Icons.xcassets */; };
		24191F8D1944C991003C0D98 /* CommentsController.swift in Sources */ = {isa = PBXBuildFile; fileRef = 24191F8C1944C991003C0D98 /* CommentsController.swift */; };
		241E8DAA1944AF870004F457 /* CommentModel.swift in Sources */ = {isa = PBXBuildFile; fileRef = 241E8DA91944AF870004F457 /* CommentModel.swift */; };
		242A00D31D086927003D915B /* UIViewControllerSmoothlyDeselectCellExtension.swift in Sources */ = {isa = PBXBuildFile; fileRef = 242A00D21D086927003D915B /* UIViewControllerSmoothlyDeselectCellExtension.swift */; };
		245DCAB01CD4DA2A00152AA3 /* SFSafariViewController+PreviewActionItems.swift in Sources */ = {isa = PBXBuildFile; fileRef = 245DCAAF1CD4DA2A00152AA3 /* SFSafariViewController+PreviewActionItems.swift */; };
		249A7E32194374550059C079 /* CommentTableViewCell.swift in Sources */ = {isa = PBXBuildFile; fileRef = 249A7E31194374550059C079 /* CommentTableViewCell.swift */; };
		24B5BFEF1B52CE8900328C62 /* PostTitleView.swift in Sources */ = {isa = PBXBuildFile; fileRef = 24B5BFEE1B52CE8900328C62 /* PostTitleView.swift */; };
		24C20D391A7E42D5005B759B /* MainSplitViewController.swift in Sources */ = {isa = PBXBuildFile; fileRef = 24C20D381A7E42D5005B759B /* MainSplitViewController.swift */; };
		24CE5FED19434BDC009D2677 /* AppDelegate.swift in Sources */ = {isa = PBXBuildFile; fileRef = 24CE5FEC19434BDC009D2677 /* AppDelegate.swift */; };
		24CE5FF419435061009D2677 /* NewsViewController.swift in Sources */ = {isa = PBXBuildFile; fileRef = 24CE5FF319435061009D2677 /* NewsViewController.swift */; };
		24CE5FF819435A90009D2677 /* PostCell.swift in Sources */ = {isa = PBXBuildFile; fileRef = 24CE5FF719435A90009D2677 /* PostCell.swift */; };
		24D6B8CA1C1EDBFC00618422 /* Theme.swift in Sources */ = {isa = PBXBuildFile; fileRef = 24D6B8C91C1EDBFC00618422 /* Theme.swift */; };
		24DFD28C19436E51007F61E7 /* CommentsViewController.swift in Sources */ = {isa = PBXBuildFile; fileRef = 24DFD28B19436E51007F61E7 /* CommentsViewController.swift */; };
		24E4F26119B4DA9900574B52 /* CommentDelegate.swift in Sources */ = {isa = PBXBuildFile; fileRef = 24E4F26019B4DA9900574B52 /* CommentDelegate.swift */; };
		24EF5BF41C393D110012AA8A /* LaunchStoryboard.storyboard in Resources */ = {isa = PBXBuildFile; fileRef = 24EF5BF31C393D110012AA8A /* LaunchStoryboard.storyboard */; };
		24F39F8918AFB1150055F8DC /* Foundation.framework in Frameworks */ = {isa = PBXBuildFile; fileRef = 24F39F8818AFB1150055F8DC /* Foundation.framework */; };
		24F39F8B18AFB1150055F8DC /* CoreGraphics.framework in Frameworks */ = {isa = PBXBuildFile; fileRef = 24F39F8A18AFB1150055F8DC /* CoreGraphics.framework */; };
		24F39F8D18AFB1150055F8DC /* UIKit.framework in Frameworks */ = {isa = PBXBuildFile; fileRef = 24F39F8C18AFB1150055F8DC /* UIKit.framework */; };
		24F39F9B18AFB1150055F8DC /* Images.xcassets in Resources */ = {isa = PBXBuildFile; fileRef = 24F39F9A18AFB1150055F8DC /* Images.xcassets */; };
		24F39FB818AFB2AF0055F8DC /* Storyboard.storyboard in Resources */ = {isa = PBXBuildFile; fileRef = 24F39FB718AFB2AF0055F8DC /* Storyboard.storyboard */; };
<<<<<<< HEAD
		DF68752992A90A126C292CD9 /* Pods_Hackers.framework in Frameworks */ = {isa = PBXBuildFile; fileRef = F0376FCAAF4C3EBA38572A82 /* Pods_Hackers.framework */; };
=======
		BED81A79357876D02BF3CEF3 /* libPods-Hackers.a in Frameworks */ = {isa = PBXBuildFile; fileRef = F0CE37CDB56696EA20D78EB9 /* libPods-Hackers.a */; };
>>>>>>> 1900ff4f
/* End PBXBuildFile section */

/* Begin PBXFileReference section */
		1A5870A1A7DA30BF3FB0FBE7 /* Pods-Hackers.debug.xcconfig */ = {isa = PBXFileReference; includeInIndex = 1; lastKnownFileType = text.xcconfig; name = "Pods-Hackers.debug.xcconfig"; path = "Pods/Target Support Files/Pods-Hackers/Pods-Hackers.debug.xcconfig"; sourceTree = "<group>"; };
		240C5BDF18D267C70011177A /* Icons.xcassets */ = {isa = PBXFileReference; lastKnownFileType = folder.assetcatalog; path = Icons.xcassets; sourceTree = "<group>"; };
		241387A51945A6E100D71220 /* README.md */ = {isa = PBXFileReference; fileEncoding = 4; lastKnownFileType = net.daringfireball.markdown; path = README.md; sourceTree = "<group>"; };
		24191F8C1944C991003C0D98 /* CommentsController.swift */ = {isa = PBXFileReference; fileEncoding = 4; lastKnownFileType = sourcecode.swift; path = CommentsController.swift; sourceTree = "<group>"; };
		241E8DA91944AF870004F457 /* CommentModel.swift */ = {isa = PBXFileReference; fileEncoding = 4; lastKnownFileType = sourcecode.swift; path = CommentModel.swift; sourceTree = "<group>"; };
		242A00D21D086927003D915B /* UIViewControllerSmoothlyDeselectCellExtension.swift */ = {isa = PBXFileReference; fileEncoding = 4; lastKnownFileType = sourcecode.swift; path = UIViewControllerSmoothlyDeselectCellExtension.swift; sourceTree = "<group>"; };
		245DCAAF1CD4DA2A00152AA3 /* SFSafariViewController+PreviewActionItems.swift */ = {isa = PBXFileReference; fileEncoding = 4; lastKnownFileType = sourcecode.swift; path = "SFSafariViewController+PreviewActionItems.swift"; sourceTree = "<group>"; };
		249A7E31194374550059C079 /* CommentTableViewCell.swift */ = {isa = PBXFileReference; fileEncoding = 4; lastKnownFileType = sourcecode.swift; path = CommentTableViewCell.swift; sourceTree = "<group>"; };
		24B5BFEE1B52CE8900328C62 /* PostTitleView.swift */ = {isa = PBXFileReference; fileEncoding = 4; lastKnownFileType = sourcecode.swift; path = PostTitleView.swift; sourceTree = "<group>"; };
		24C20D381A7E42D5005B759B /* MainSplitViewController.swift */ = {isa = PBXFileReference; fileEncoding = 4; lastKnownFileType = sourcecode.swift; path = MainSplitViewController.swift; sourceTree = "<group>"; };
		24CC0DB6193D1935005AD417 /* Hackers2-Bridging-Header.h */ = {isa = PBXFileReference; lastKnownFileType = sourcecode.c.h; path = "Hackers2-Bridging-Header.h"; sourceTree = "<group>"; };
		24CE5FEC19434BDC009D2677 /* AppDelegate.swift */ = {isa = PBXFileReference; fileEncoding = 4; lastKnownFileType = sourcecode.swift; path = AppDelegate.swift; sourceTree = "<group>"; };
		24CE5FF319435061009D2677 /* NewsViewController.swift */ = {isa = PBXFileReference; fileEncoding = 4; lastKnownFileType = sourcecode.swift; path = NewsViewController.swift; sourceTree = "<group>"; };
		24CE5FF719435A90009D2677 /* PostCell.swift */ = {isa = PBXFileReference; fileEncoding = 4; lastKnownFileType = sourcecode.swift; path = PostCell.swift; sourceTree = "<group>"; };
		24D6B8C91C1EDBFC00618422 /* Theme.swift */ = {isa = PBXFileReference; fileEncoding = 4; lastKnownFileType = sourcecode.swift; path = Theme.swift; sourceTree = "<group>"; };
		24DFD28B19436E51007F61E7 /* CommentsViewController.swift */ = {isa = PBXFileReference; fileEncoding = 4; lastKnownFileType = sourcecode.swift; path = CommentsViewController.swift; sourceTree = "<group>"; };
		24E4F26019B4DA9900574B52 /* CommentDelegate.swift */ = {isa = PBXFileReference; fileEncoding = 4; lastKnownFileType = sourcecode.swift; path = CommentDelegate.swift; sourceTree = "<group>"; };
		24EF5BF31C393D110012AA8A /* LaunchStoryboard.storyboard */ = {isa = PBXFileReference; fileEncoding = 4; lastKnownFileType = file.storyboard; path = LaunchStoryboard.storyboard; sourceTree = "<group>"; };
		24F39F8518AFB1150055F8DC /* Hackers.app */ = {isa = PBXFileReference; explicitFileType = wrapper.application; includeInIndex = 0; path = Hackers.app; sourceTree = BUILT_PRODUCTS_DIR; };
		24F39F8818AFB1150055F8DC /* Foundation.framework */ = {isa = PBXFileReference; lastKnownFileType = wrapper.framework; name = Foundation.framework; path = System/Library/Frameworks/Foundation.framework; sourceTree = SDKROOT; };
		24F39F8A18AFB1150055F8DC /* CoreGraphics.framework */ = {isa = PBXFileReference; lastKnownFileType = wrapper.framework; name = CoreGraphics.framework; path = System/Library/Frameworks/CoreGraphics.framework; sourceTree = SDKROOT; };
		24F39F8C18AFB1150055F8DC /* UIKit.framework */ = {isa = PBXFileReference; lastKnownFileType = wrapper.framework; name = UIKit.framework; path = System/Library/Frameworks/UIKit.framework; sourceTree = SDKROOT; };
		24F39F9018AFB1150055F8DC /* Hackers-Info.plist */ = {isa = PBXFileReference; lastKnownFileType = text.plist.xml; path = "Hackers-Info.plist"; sourceTree = "<group>"; };
		24F39F9A18AFB1150055F8DC /* Images.xcassets */ = {isa = PBXFileReference; lastKnownFileType = folder.assetcatalog; path = Images.xcassets; sourceTree = "<group>"; };
		24F39FB718AFB2AF0055F8DC /* Storyboard.storyboard */ = {isa = PBXFileReference; fileEncoding = 4; lastKnownFileType = file.storyboard; path = Storyboard.storyboard; sourceTree = "<group>"; };
<<<<<<< HEAD
		5B9C6ECB6751D2AF6D93515D /* Pods-Hackers.debug.xcconfig */ = {isa = PBXFileReference; includeInIndex = 1; lastKnownFileType = text.xcconfig; name = "Pods-Hackers.debug.xcconfig"; path = "Pods/Target Support Files/Pods-Hackers/Pods-Hackers.debug.xcconfig"; sourceTree = "<group>"; };
		9D41F6A856DA1B6671301AAD /* Pods-Hackers.release.xcconfig */ = {isa = PBXFileReference; includeInIndex = 1; lastKnownFileType = text.xcconfig; name = "Pods-Hackers.release.xcconfig"; path = "Pods/Target Support Files/Pods-Hackers/Pods-Hackers.release.xcconfig"; sourceTree = "<group>"; };
		F0376FCAAF4C3EBA38572A82 /* Pods_Hackers.framework */ = {isa = PBXFileReference; explicitFileType = wrapper.framework; includeInIndex = 0; path = Pods_Hackers.framework; sourceTree = BUILT_PRODUCTS_DIR; };
=======
		A457E637A40D89A618BBC8F3 /* Pods-Hackers.release.xcconfig */ = {isa = PBXFileReference; includeInIndex = 1; lastKnownFileType = text.xcconfig; name = "Pods-Hackers.release.xcconfig"; path = "Pods/Target Support Files/Pods-Hackers/Pods-Hackers.release.xcconfig"; sourceTree = "<group>"; };
		F0CE37CDB56696EA20D78EB9 /* libPods-Hackers.a */ = {isa = PBXFileReference; explicitFileType = archive.ar; includeInIndex = 0; path = "libPods-Hackers.a"; sourceTree = BUILT_PRODUCTS_DIR; };
>>>>>>> 1900ff4f
/* End PBXFileReference section */

/* Begin PBXFrameworksBuildPhase section */
		24F39F8218AFB1150055F8DC /* Frameworks */ = {
			isa = PBXFrameworksBuildPhase;
			buildActionMask = 2147483647;
			files = (
				24F39F8B18AFB1150055F8DC /* CoreGraphics.framework in Frameworks */,
				24F39F8D18AFB1150055F8DC /* UIKit.framework in Frameworks */,
				24F39F8918AFB1150055F8DC /* Foundation.framework in Frameworks */,
<<<<<<< HEAD
				DF68752992A90A126C292CD9 /* Pods_Hackers.framework in Frameworks */,
=======
				BED81A79357876D02BF3CEF3 /* libPods-Hackers.a in Frameworks */,
>>>>>>> 1900ff4f
			);
			runOnlyForDeploymentPostprocessing = 0;
		};
/* End PBXFrameworksBuildPhase section */

/* Begin PBXGroup section */
		2489068919B74CAC009F591E /* HackerSwifter */ = {
			isa = PBXGroup;
			children = (
			);
			name = HackerSwifter;
			sourceTree = "<group>";
		};
		24CE5FEE19434DC0009D2677 /* Post List */ = {
			isa = PBXGroup;
			children = (
				24CE5FF319435061009D2677 /* NewsViewController.swift */,
				24CE5FF719435A90009D2677 /* PostCell.swift */,
			);
			path = "Post List";
			sourceTree = "<group>";
		};
		24CE5FEF19434DCB009D2677 /* Post */ = {
			isa = PBXGroup;
			children = (
				24DFD28B19436E51007F61E7 /* CommentsViewController.swift */,
				249A7E31194374550059C079 /* CommentTableViewCell.swift */,
				24E4F26019B4DA9900574B52 /* CommentDelegate.swift */,
			);
			path = Post;
			sourceTree = "<group>";
		};
		24CE5FF119434E0B009D2677 /* Assets */ = {
			isa = PBXGroup;
			children = (
				24F39F9A18AFB1150055F8DC /* Images.xcassets */,
				240C5BDF18D267C70011177A /* Icons.xcassets */,
			);
			path = Assets;
			sourceTree = "<group>";
		};
		24CE5FF219434E20009D2677 /* Models */ = {
			isa = PBXGroup;
			children = (
				241E8DA91944AF870004F457 /* CommentModel.swift */,
				24191F8C1944C991003C0D98 /* CommentsController.swift */,
			);
			path = Models;
			sourceTree = "<group>";
		};
		24F39F7C18AFB1150055F8DC = {
			isa = PBXGroup;
			children = (
				24F39F8E18AFB1150055F8DC /* Client */,
				24CE5FF219434E20009D2677 /* Models */,
				24CE5FF119434E0B009D2677 /* Assets */,
				24F39F8718AFB1150055F8DC /* Frameworks */,
				24F39F8618AFB1150055F8DC /* Products */,
				241387A51945A6E100D71220 /* README.md */,
<<<<<<< HEAD
				B3F2CA75243DF4B690830D93 /* Pods */,
=======
				72F077EA86324DF15245AC9F /* Pods */,
>>>>>>> 1900ff4f
			);
			sourceTree = "<group>";
		};
		24F39F8618AFB1150055F8DC /* Products */ = {
			isa = PBXGroup;
			children = (
				24F39F8518AFB1150055F8DC /* Hackers.app */,
			);
			name = Products;
			sourceTree = "<group>";
		};
		24F39F8718AFB1150055F8DC /* Frameworks */ = {
			isa = PBXGroup;
			children = (
				2489068919B74CAC009F591E /* HackerSwifter */,
				24F39F8818AFB1150055F8DC /* Foundation.framework */,
				24F39F8A18AFB1150055F8DC /* CoreGraphics.framework */,
				24F39F8C18AFB1150055F8DC /* UIKit.framework */,
<<<<<<< HEAD
				F0376FCAAF4C3EBA38572A82 /* Pods_Hackers.framework */,
=======
				F0CE37CDB56696EA20D78EB9 /* libPods-Hackers.a */,
>>>>>>> 1900ff4f
			);
			name = Frameworks;
			sourceTree = "<group>";
		};
		24F39F8E18AFB1150055F8DC /* Client */ = {
			isa = PBXGroup;
			children = (
				24F39FB718AFB2AF0055F8DC /* Storyboard.storyboard */,
				24EF5BF31C393D110012AA8A /* LaunchStoryboard.storyboard */,
				24C20D381A7E42D5005B759B /* MainSplitViewController.swift */,
				24CE5FEE19434DC0009D2677 /* Post List */,
				24CE5FEF19434DCB009D2677 /* Post */,
				24F39F8F18AFB1150055F8DC /* Supporting Files */,
				24B5BFEE1B52CE8900328C62 /* PostTitleView.swift */,
				24D6B8C91C1EDBFC00618422 /* Theme.swift */,
				245DCAAF1CD4DA2A00152AA3 /* SFSafariViewController+PreviewActionItems.swift */,
				242A00D21D086927003D915B /* UIViewControllerSmoothlyDeselectCellExtension.swift */,
			);
			path = Client;
			sourceTree = "<group>";
		};
		24F39F8F18AFB1150055F8DC /* Supporting Files */ = {
			isa = PBXGroup;
			children = (
				24CC0DB6193D1935005AD417 /* Hackers2-Bridging-Header.h */,
				24CE5FEC19434BDC009D2677 /* AppDelegate.swift */,
				24F39F9018AFB1150055F8DC /* Hackers-Info.plist */,
			);
			path = "Supporting Files";
			sourceTree = "<group>";
		};
<<<<<<< HEAD
		B3F2CA75243DF4B690830D93 /* Pods */ = {
			isa = PBXGroup;
			children = (
				5B9C6ECB6751D2AF6D93515D /* Pods-Hackers.debug.xcconfig */,
				9D41F6A856DA1B6671301AAD /* Pods-Hackers.release.xcconfig */,
=======
		72F077EA86324DF15245AC9F /* Pods */ = {
			isa = PBXGroup;
			children = (
				1A5870A1A7DA30BF3FB0FBE7 /* Pods-Hackers.debug.xcconfig */,
				A457E637A40D89A618BBC8F3 /* Pods-Hackers.release.xcconfig */,
>>>>>>> 1900ff4f
			);
			name = Pods;
			sourceTree = "<group>";
		};
/* End PBXGroup section */

/* Begin PBXNativeTarget section */
		24F39F8418AFB1150055F8DC /* Hackers */ = {
			isa = PBXNativeTarget;
			buildConfigurationList = 24F39FB118AFB1150055F8DC /* Build configuration list for PBXNativeTarget "Hackers" */;
			buildPhases = (
<<<<<<< HEAD
				32F4D363AD3C2A95650B70E3 /* [CP] Check Pods Manifest.lock */,
				24F39F8118AFB1150055F8DC /* Sources */,
				24F39F8218AFB1150055F8DC /* Frameworks */,
				24F39F8318AFB1150055F8DC /* Resources */,
				46C1D99CBFD349F8D40A6170 /* [CP] Embed Pods Frameworks */,
				7A077761A7AF115EF80F5950 /* [CP] Copy Pods Resources */,
=======
				E8F58EBB6D5D17917367AC05 /* [CP] Check Pods Manifest.lock */,
				24F39F8118AFB1150055F8DC /* Sources */,
				24F39F8218AFB1150055F8DC /* Frameworks */,
				24F39F8318AFB1150055F8DC /* Resources */,
				C87916ECE169EC1465211ACF /* [CP] Embed Pods Frameworks */,
				0BAB1608E7D4872F8F297EDA /* [CP] Copy Pods Resources */,
>>>>>>> 1900ff4f
			);
			buildRules = (
			);
			dependencies = (
			);
			name = Hackers;
			productName = Hackers2;
			productReference = 24F39F8518AFB1150055F8DC /* Hackers.app */;
			productType = "com.apple.product-type.application";
		};
/* End PBXNativeTarget section */

/* Begin PBXProject section */
		24F39F7D18AFB1150055F8DC /* Project object */ = {
			isa = PBXProject;
			attributes = {
				CLASSPREFIX = GU;
				LastSwiftUpdateCheck = 0700;
				LastUpgradeCheck = 0700;
				ORGANIZATIONNAME = "Glass Umbrella";
				TargetAttributes = {
					24F39F8418AFB1150055F8DC = {
						DevelopmentTeam = 2KB59GPA9B;
					};
				};
			};
			buildConfigurationList = 24F39F8018AFB1150055F8DC /* Build configuration list for PBXProject "Hackers" */;
			compatibilityVersion = "Xcode 3.2";
			developmentRegion = English;
			hasScannedForEncodings = 0;
			knownRegions = (
				en,
			);
			mainGroup = 24F39F7C18AFB1150055F8DC;
			productRefGroup = 24F39F8618AFB1150055F8DC /* Products */;
			projectDirPath = "";
			projectRoot = "";
			targets = (
				24F39F8418AFB1150055F8DC /* Hackers */,
			);
		};
/* End PBXProject section */

/* Begin PBXResourcesBuildPhase section */
		24F39F8318AFB1150055F8DC /* Resources */ = {
			isa = PBXResourcesBuildPhase;
			buildActionMask = 2147483647;
			files = (
				24F39F9B18AFB1150055F8DC /* Images.xcassets in Resources */,
				240C5BE018D267C70011177A /* Icons.xcassets in Resources */,
				24EF5BF41C393D110012AA8A /* LaunchStoryboard.storyboard in Resources */,
				24F39FB818AFB2AF0055F8DC /* Storyboard.storyboard in Resources */,
			);
			runOnlyForDeploymentPostprocessing = 0;
		};
/* End PBXResourcesBuildPhase section */

/* Begin PBXShellScriptBuildPhase section */
<<<<<<< HEAD
		32F4D363AD3C2A95650B70E3 /* [CP] Check Pods Manifest.lock */ = {
=======
		0BAB1608E7D4872F8F297EDA /* [CP] Copy Pods Resources */ = {
>>>>>>> 1900ff4f
			isa = PBXShellScriptBuildPhase;
			buildActionMask = 2147483647;
			files = (
			);
			inputPaths = (
			);
<<<<<<< HEAD
			name = "[CP] Check Pods Manifest.lock";
=======
			name = "[CP] Copy Pods Resources";
>>>>>>> 1900ff4f
			outputPaths = (
			);
			runOnlyForDeploymentPostprocessing = 0;
			shellPath = /bin/sh;
<<<<<<< HEAD
			shellScript = "diff \"${PODS_ROOT}/../Podfile.lock\" \"${PODS_ROOT}/Manifest.lock\" > /dev/null\nif [[ $? != 0 ]] ; then\n    cat << EOM\nerror: The sandbox is not in sync with the Podfile.lock. Run 'pod install' or update your CocoaPods installation.\nEOM\n    exit 1\nfi\n";
			showEnvVarsInLog = 0;
		};
		46C1D99CBFD349F8D40A6170 /* [CP] Embed Pods Frameworks */ = {
=======
			shellScript = "\"${SRCROOT}/Pods/Target Support Files/Pods-Hackers/Pods-Hackers-resources.sh\"\n";
			showEnvVarsInLog = 0;
		};
		C87916ECE169EC1465211ACF /* [CP] Embed Pods Frameworks */ = {
>>>>>>> 1900ff4f
			isa = PBXShellScriptBuildPhase;
			buildActionMask = 2147483647;
			files = (
			);
			inputPaths = (
			);
			name = "[CP] Embed Pods Frameworks";
			outputPaths = (
			);
			runOnlyForDeploymentPostprocessing = 0;
			shellPath = /bin/sh;
			shellScript = "\"${SRCROOT}/Pods/Target Support Files/Pods-Hackers/Pods-Hackers-frameworks.sh\"\n";
			showEnvVarsInLog = 0;
		};
<<<<<<< HEAD
		7A077761A7AF115EF80F5950 /* [CP] Copy Pods Resources */ = {
=======
		E8F58EBB6D5D17917367AC05 /* [CP] Check Pods Manifest.lock */ = {
>>>>>>> 1900ff4f
			isa = PBXShellScriptBuildPhase;
			buildActionMask = 2147483647;
			files = (
			);
			inputPaths = (
			);
<<<<<<< HEAD
			name = "[CP] Copy Pods Resources";
=======
			name = "[CP] Check Pods Manifest.lock";
>>>>>>> 1900ff4f
			outputPaths = (
			);
			runOnlyForDeploymentPostprocessing = 0;
			shellPath = /bin/sh;
			shellScript = "\"${SRCROOT}/Pods/Target Support Files/Pods-Hackers/Pods-Hackers-resources.sh\"\n";
			showEnvVarsInLog = 0;
		};
/* End PBXShellScriptBuildPhase section */

/* Begin PBXSourcesBuildPhase section */
		24F39F8118AFB1150055F8DC /* Sources */ = {
			isa = PBXSourcesBuildPhase;
			buildActionMask = 2147483647;
			files = (
				249A7E32194374550059C079 /* CommentTableViewCell.swift in Sources */,
				24CE5FED19434BDC009D2677 /* AppDelegate.swift in Sources */,
				24CE5FF419435061009D2677 /* NewsViewController.swift in Sources */,
				24E4F26119B4DA9900574B52 /* CommentDelegate.swift in Sources */,
				24D6B8CA1C1EDBFC00618422 /* Theme.swift in Sources */,
				245DCAB01CD4DA2A00152AA3 /* SFSafariViewController+PreviewActionItems.swift in Sources */,
				242A00D31D086927003D915B /* UIViewControllerSmoothlyDeselectCellExtension.swift in Sources */,
				24B5BFEF1B52CE8900328C62 /* PostTitleView.swift in Sources */,
				241E8DAA1944AF870004F457 /* CommentModel.swift in Sources */,
				24191F8D1944C991003C0D98 /* CommentsController.swift in Sources */,
				24C20D391A7E42D5005B759B /* MainSplitViewController.swift in Sources */,
				24CE5FF819435A90009D2677 /* PostCell.swift in Sources */,
				24DFD28C19436E51007F61E7 /* CommentsViewController.swift in Sources */,
			);
			runOnlyForDeploymentPostprocessing = 0;
		};
/* End PBXSourcesBuildPhase section */

/* Begin XCBuildConfiguration section */
		24F39FAF18AFB1150055F8DC /* Debug */ = {
			isa = XCBuildConfiguration;
			buildSettings = {
				ALWAYS_SEARCH_USER_PATHS = NO;
				CLANG_CXX_LANGUAGE_STANDARD = "gnu++0x";
				CLANG_CXX_LIBRARY = "libc++";
				CLANG_ENABLE_MODULES = YES;
				CLANG_ENABLE_OBJC_ARC = YES;
				CLANG_WARN_BOOL_CONVERSION = YES;
				CLANG_WARN_CONSTANT_CONVERSION = YES;
				CLANG_WARN_DIRECT_OBJC_ISA_USAGE = YES_ERROR;
				CLANG_WARN_EMPTY_BODY = YES;
				CLANG_WARN_ENUM_CONVERSION = YES;
				CLANG_WARN_INT_CONVERSION = YES;
				CLANG_WARN_OBJC_ROOT_CLASS = YES_ERROR;
				CLANG_WARN__DUPLICATE_METHOD_MATCH = YES;
				"CODE_SIGN_IDENTITY[sdk=iphoneos*]" = "iPhone Developer";
				COPY_PHASE_STRIP = NO;
				ENABLE_TESTABILITY = YES;
				GCC_C_LANGUAGE_STANDARD = gnu99;
				GCC_DYNAMIC_NO_PIC = NO;
				GCC_OPTIMIZATION_LEVEL = 0;
				GCC_PREPROCESSOR_DEFINITIONS = (
					"DEBUG=1",
					"$(inherited)",
				);
				GCC_SYMBOLS_PRIVATE_EXTERN = NO;
				GCC_WARN_64_TO_32_BIT_CONVERSION = YES;
				GCC_WARN_ABOUT_RETURN_TYPE = YES_ERROR;
				GCC_WARN_UNDECLARED_SELECTOR = YES;
				GCC_WARN_UNINITIALIZED_AUTOS = YES;
				GCC_WARN_UNUSED_FUNCTION = YES;
				GCC_WARN_UNUSED_VARIABLE = YES;
				IPHONEOS_DEPLOYMENT_TARGET = 8.0;
				ONLY_ACTIVE_ARCH = YES;
				SDKROOT = iphoneos;
			};
			name = Debug;
		};
		24F39FB018AFB1150055F8DC /* Release */ = {
			isa = XCBuildConfiguration;
			buildSettings = {
				ALWAYS_SEARCH_USER_PATHS = NO;
				CLANG_CXX_LANGUAGE_STANDARD = "gnu++0x";
				CLANG_CXX_LIBRARY = "libc++";
				CLANG_ENABLE_MODULES = YES;
				CLANG_ENABLE_OBJC_ARC = YES;
				CLANG_WARN_BOOL_CONVERSION = YES;
				CLANG_WARN_CONSTANT_CONVERSION = YES;
				CLANG_WARN_DIRECT_OBJC_ISA_USAGE = YES_ERROR;
				CLANG_WARN_EMPTY_BODY = YES;
				CLANG_WARN_ENUM_CONVERSION = YES;
				CLANG_WARN_INT_CONVERSION = YES;
				CLANG_WARN_OBJC_ROOT_CLASS = YES_ERROR;
				CLANG_WARN__DUPLICATE_METHOD_MATCH = YES;
				"CODE_SIGN_IDENTITY[sdk=iphoneos*]" = "iPhone Developer";
				COPY_PHASE_STRIP = YES;
				ENABLE_NS_ASSERTIONS = NO;
				GCC_C_LANGUAGE_STANDARD = gnu99;
				GCC_WARN_64_TO_32_BIT_CONVERSION = YES;
				GCC_WARN_ABOUT_RETURN_TYPE = YES_ERROR;
				GCC_WARN_UNDECLARED_SELECTOR = YES;
				GCC_WARN_UNINITIALIZED_AUTOS = YES;
				GCC_WARN_UNUSED_FUNCTION = YES;
				GCC_WARN_UNUSED_VARIABLE = YES;
				IPHONEOS_DEPLOYMENT_TARGET = 8.0;
				SDKROOT = iphoneos;
				VALIDATE_PRODUCT = YES;
			};
			name = Release;
		};
		24F39FB218AFB1150055F8DC /* Debug */ = {
			isa = XCBuildConfiguration;
<<<<<<< HEAD
			baseConfigurationReference = 5B9C6ECB6751D2AF6D93515D /* Pods-Hackers.debug.xcconfig */;
=======
			baseConfigurationReference = 1A5870A1A7DA30BF3FB0FBE7 /* Pods-Hackers.debug.xcconfig */;
>>>>>>> 1900ff4f
			buildSettings = {
				ASSETCATALOG_COMPILER_APPICON_NAME = AppIcon;
				CLANG_ENABLE_MODULES = YES;
				CODE_SIGN_IDENTITY = "iPhone Developer";
				"CODE_SIGN_IDENTITY[sdk=iphoneos*]" = "iPhone Developer";
				FRAMEWORK_SEARCH_PATHS = "$(inherited)";
				GCC_PRECOMPILE_PREFIX_HEADER = YES;
				GCC_PREFIX_HEADER = "Client/Supporting Files/Hackers2-Prefix.pch";
				INFOPLIST_FILE = "Client/Supporting Files/Hackers-Info.plist";
				IPHONEOS_DEPLOYMENT_TARGET = 9.2;
				LD_RUNPATH_SEARCH_PATHS = "$(inherited) @executable_path/Frameworks";
				PRODUCT_BUNDLE_IDENTIFIER = "com.weiranzhang.$(PRODUCT_NAME:rfc1034identifier)";
				PRODUCT_NAME = Hackers;
				PROVISIONING_PROFILE = "";
				SWIFT_OBJC_BRIDGING_HEADER = "Client/Supporting Files/Hackers2-Bridging-Header.h";
				SWIFT_OPTIMIZATION_LEVEL = "-Onone";
				TARGETED_DEVICE_FAMILY = "1,2";
				WRAPPER_EXTENSION = app;
			};
			name = Debug;
		};
		24F39FB318AFB1150055F8DC /* Release */ = {
			isa = XCBuildConfiguration;
<<<<<<< HEAD
			baseConfigurationReference = 9D41F6A856DA1B6671301AAD /* Pods-Hackers.release.xcconfig */;
=======
			baseConfigurationReference = A457E637A40D89A618BBC8F3 /* Pods-Hackers.release.xcconfig */;
>>>>>>> 1900ff4f
			buildSettings = {
				ASSETCATALOG_COMPILER_APPICON_NAME = AppIcon;
				CLANG_ENABLE_MODULES = YES;
				CODE_SIGN_IDENTITY = "iPhone Developer";
				"CODE_SIGN_IDENTITY[sdk=iphoneos*]" = "iPhone Developer";
				FRAMEWORK_SEARCH_PATHS = "$(inherited)";
				GCC_PRECOMPILE_PREFIX_HEADER = YES;
				GCC_PREFIX_HEADER = "Client/Supporting Files/Hackers2-Prefix.pch";
				INFOPLIST_FILE = "Client/Supporting Files/Hackers-Info.plist";
				IPHONEOS_DEPLOYMENT_TARGET = 9.2;
				LD_RUNPATH_SEARCH_PATHS = "$(inherited) @executable_path/Frameworks";
				PRODUCT_BUNDLE_IDENTIFIER = "com.weiranzhang.$(PRODUCT_NAME:rfc1034identifier)";
				PRODUCT_NAME = Hackers;
				PROVISIONING_PROFILE = "";
				SWIFT_OBJC_BRIDGING_HEADER = "Client/Supporting Files/Hackers2-Bridging-Header.h";
				TARGETED_DEVICE_FAMILY = "1,2";
				WRAPPER_EXTENSION = app;
			};
			name = Release;
		};
/* End XCBuildConfiguration section */

/* Begin XCConfigurationList section */
		24F39F8018AFB1150055F8DC /* Build configuration list for PBXProject "Hackers" */ = {
			isa = XCConfigurationList;
			buildConfigurations = (
				24F39FAF18AFB1150055F8DC /* Debug */,
				24F39FB018AFB1150055F8DC /* Release */,
			);
			defaultConfigurationIsVisible = 0;
			defaultConfigurationName = Release;
		};
		24F39FB118AFB1150055F8DC /* Build configuration list for PBXNativeTarget "Hackers" */ = {
			isa = XCConfigurationList;
			buildConfigurations = (
				24F39FB218AFB1150055F8DC /* Debug */,
				24F39FB318AFB1150055F8DC /* Release */,
			);
			defaultConfigurationIsVisible = 0;
			defaultConfigurationName = Release;
		};
/* End XCConfigurationList section */
	};
	rootObject = 24F39F7D18AFB1150055F8DC /* Project object */;
}<|MERGE_RESOLUTION|>--- conflicted
+++ resolved
@@ -27,15 +27,10 @@
 		24F39F8D18AFB1150055F8DC /* UIKit.framework in Frameworks */ = {isa = PBXBuildFile; fileRef = 24F39F8C18AFB1150055F8DC /* UIKit.framework */; };
 		24F39F9B18AFB1150055F8DC /* Images.xcassets in Resources */ = {isa = PBXBuildFile; fileRef = 24F39F9A18AFB1150055F8DC /* Images.xcassets */; };
 		24F39FB818AFB2AF0055F8DC /* Storyboard.storyboard in Resources */ = {isa = PBXBuildFile; fileRef = 24F39FB718AFB2AF0055F8DC /* Storyboard.storyboard */; };
-<<<<<<< HEAD
 		DF68752992A90A126C292CD9 /* Pods_Hackers.framework in Frameworks */ = {isa = PBXBuildFile; fileRef = F0376FCAAF4C3EBA38572A82 /* Pods_Hackers.framework */; };
-=======
-		BED81A79357876D02BF3CEF3 /* libPods-Hackers.a in Frameworks */ = {isa = PBXBuildFile; fileRef = F0CE37CDB56696EA20D78EB9 /* libPods-Hackers.a */; };
->>>>>>> 1900ff4f
 /* End PBXBuildFile section */
 
 /* Begin PBXFileReference section */
-		1A5870A1A7DA30BF3FB0FBE7 /* Pods-Hackers.debug.xcconfig */ = {isa = PBXFileReference; includeInIndex = 1; lastKnownFileType = text.xcconfig; name = "Pods-Hackers.debug.xcconfig"; path = "Pods/Target Support Files/Pods-Hackers/Pods-Hackers.debug.xcconfig"; sourceTree = "<group>"; };
 		240C5BDF18D267C70011177A /* Icons.xcassets */ = {isa = PBXFileReference; lastKnownFileType = folder.assetcatalog; path = Icons.xcassets; sourceTree = "<group>"; };
 		241387A51945A6E100D71220 /* README.md */ = {isa = PBXFileReference; fileEncoding = 4; lastKnownFileType = net.daringfireball.markdown; path = README.md; sourceTree = "<group>"; };
 		24191F8C1944C991003C0D98 /* CommentsController.swift */ = {isa = PBXFileReference; fileEncoding = 4; lastKnownFileType = sourcecode.swift; path = CommentsController.swift; sourceTree = "<group>"; };
@@ -60,14 +55,9 @@
 		24F39F9018AFB1150055F8DC /* Hackers-Info.plist */ = {isa = PBXFileReference; lastKnownFileType = text.plist.xml; path = "Hackers-Info.plist"; sourceTree = "<group>"; };
 		24F39F9A18AFB1150055F8DC /* Images.xcassets */ = {isa = PBXFileReference; lastKnownFileType = folder.assetcatalog; path = Images.xcassets; sourceTree = "<group>"; };
 		24F39FB718AFB2AF0055F8DC /* Storyboard.storyboard */ = {isa = PBXFileReference; fileEncoding = 4; lastKnownFileType = file.storyboard; path = Storyboard.storyboard; sourceTree = "<group>"; };
-<<<<<<< HEAD
 		5B9C6ECB6751D2AF6D93515D /* Pods-Hackers.debug.xcconfig */ = {isa = PBXFileReference; includeInIndex = 1; lastKnownFileType = text.xcconfig; name = "Pods-Hackers.debug.xcconfig"; path = "Pods/Target Support Files/Pods-Hackers/Pods-Hackers.debug.xcconfig"; sourceTree = "<group>"; };
 		9D41F6A856DA1B6671301AAD /* Pods-Hackers.release.xcconfig */ = {isa = PBXFileReference; includeInIndex = 1; lastKnownFileType = text.xcconfig; name = "Pods-Hackers.release.xcconfig"; path = "Pods/Target Support Files/Pods-Hackers/Pods-Hackers.release.xcconfig"; sourceTree = "<group>"; };
 		F0376FCAAF4C3EBA38572A82 /* Pods_Hackers.framework */ = {isa = PBXFileReference; explicitFileType = wrapper.framework; includeInIndex = 0; path = Pods_Hackers.framework; sourceTree = BUILT_PRODUCTS_DIR; };
-=======
-		A457E637A40D89A618BBC8F3 /* Pods-Hackers.release.xcconfig */ = {isa = PBXFileReference; includeInIndex = 1; lastKnownFileType = text.xcconfig; name = "Pods-Hackers.release.xcconfig"; path = "Pods/Target Support Files/Pods-Hackers/Pods-Hackers.release.xcconfig"; sourceTree = "<group>"; };
-		F0CE37CDB56696EA20D78EB9 /* libPods-Hackers.a */ = {isa = PBXFileReference; explicitFileType = archive.ar; includeInIndex = 0; path = "libPods-Hackers.a"; sourceTree = BUILT_PRODUCTS_DIR; };
->>>>>>> 1900ff4f
 /* End PBXFileReference section */
 
 /* Begin PBXFrameworksBuildPhase section */
@@ -78,11 +68,7 @@
 				24F39F8B18AFB1150055F8DC /* CoreGraphics.framework in Frameworks */,
 				24F39F8D18AFB1150055F8DC /* UIKit.framework in Frameworks */,
 				24F39F8918AFB1150055F8DC /* Foundation.framework in Frameworks */,
-<<<<<<< HEAD
 				DF68752992A90A126C292CD9 /* Pods_Hackers.framework in Frameworks */,
-=======
-				BED81A79357876D02BF3CEF3 /* libPods-Hackers.a in Frameworks */,
->>>>>>> 1900ff4f
 			);
 			runOnlyForDeploymentPostprocessing = 0;
 		};
@@ -142,11 +128,7 @@
 				24F39F8718AFB1150055F8DC /* Frameworks */,
 				24F39F8618AFB1150055F8DC /* Products */,
 				241387A51945A6E100D71220 /* README.md */,
-<<<<<<< HEAD
 				B3F2CA75243DF4B690830D93 /* Pods */,
-=======
-				72F077EA86324DF15245AC9F /* Pods */,
->>>>>>> 1900ff4f
 			);
 			sourceTree = "<group>";
 		};
@@ -165,11 +147,7 @@
 				24F39F8818AFB1150055F8DC /* Foundation.framework */,
 				24F39F8A18AFB1150055F8DC /* CoreGraphics.framework */,
 				24F39F8C18AFB1150055F8DC /* UIKit.framework */,
-<<<<<<< HEAD
 				F0376FCAAF4C3EBA38572A82 /* Pods_Hackers.framework */,
-=======
-				F0CE37CDB56696EA20D78EB9 /* libPods-Hackers.a */,
->>>>>>> 1900ff4f
 			);
 			name = Frameworks;
 			sourceTree = "<group>";
@@ -201,19 +179,11 @@
 			path = "Supporting Files";
 			sourceTree = "<group>";
 		};
-<<<<<<< HEAD
 		B3F2CA75243DF4B690830D93 /* Pods */ = {
 			isa = PBXGroup;
 			children = (
 				5B9C6ECB6751D2AF6D93515D /* Pods-Hackers.debug.xcconfig */,
 				9D41F6A856DA1B6671301AAD /* Pods-Hackers.release.xcconfig */,
-=======
-		72F077EA86324DF15245AC9F /* Pods */ = {
-			isa = PBXGroup;
-			children = (
-				1A5870A1A7DA30BF3FB0FBE7 /* Pods-Hackers.debug.xcconfig */,
-				A457E637A40D89A618BBC8F3 /* Pods-Hackers.release.xcconfig */,
->>>>>>> 1900ff4f
 			);
 			name = Pods;
 			sourceTree = "<group>";
@@ -225,21 +195,12 @@
 			isa = PBXNativeTarget;
 			buildConfigurationList = 24F39FB118AFB1150055F8DC /* Build configuration list for PBXNativeTarget "Hackers" */;
 			buildPhases = (
-<<<<<<< HEAD
 				32F4D363AD3C2A95650B70E3 /* [CP] Check Pods Manifest.lock */,
 				24F39F8118AFB1150055F8DC /* Sources */,
 				24F39F8218AFB1150055F8DC /* Frameworks */,
 				24F39F8318AFB1150055F8DC /* Resources */,
 				46C1D99CBFD349F8D40A6170 /* [CP] Embed Pods Frameworks */,
 				7A077761A7AF115EF80F5950 /* [CP] Copy Pods Resources */,
-=======
-				E8F58EBB6D5D17917367AC05 /* [CP] Check Pods Manifest.lock */,
-				24F39F8118AFB1150055F8DC /* Sources */,
-				24F39F8218AFB1150055F8DC /* Frameworks */,
-				24F39F8318AFB1150055F8DC /* Resources */,
-				C87916ECE169EC1465211ACF /* [CP] Embed Pods Frameworks */,
-				0BAB1608E7D4872F8F297EDA /* [CP] Copy Pods Resources */,
->>>>>>> 1900ff4f
 			);
 			buildRules = (
 			);
@@ -298,37 +259,22 @@
 /* End PBXResourcesBuildPhase section */
 
 /* Begin PBXShellScriptBuildPhase section */
-<<<<<<< HEAD
 		32F4D363AD3C2A95650B70E3 /* [CP] Check Pods Manifest.lock */ = {
-=======
-		0BAB1608E7D4872F8F297EDA /* [CP] Copy Pods Resources */ = {
->>>>>>> 1900ff4f
 			isa = PBXShellScriptBuildPhase;
 			buildActionMask = 2147483647;
 			files = (
 			);
 			inputPaths = (
 			);
-<<<<<<< HEAD
 			name = "[CP] Check Pods Manifest.lock";
-=======
-			name = "[CP] Copy Pods Resources";
->>>>>>> 1900ff4f
 			outputPaths = (
 			);
 			runOnlyForDeploymentPostprocessing = 0;
 			shellPath = /bin/sh;
-<<<<<<< HEAD
 			shellScript = "diff \"${PODS_ROOT}/../Podfile.lock\" \"${PODS_ROOT}/Manifest.lock\" > /dev/null\nif [[ $? != 0 ]] ; then\n    cat << EOM\nerror: The sandbox is not in sync with the Podfile.lock. Run 'pod install' or update your CocoaPods installation.\nEOM\n    exit 1\nfi\n";
 			showEnvVarsInLog = 0;
 		};
 		46C1D99CBFD349F8D40A6170 /* [CP] Embed Pods Frameworks */ = {
-=======
-			shellScript = "\"${SRCROOT}/Pods/Target Support Files/Pods-Hackers/Pods-Hackers-resources.sh\"\n";
-			showEnvVarsInLog = 0;
-		};
-		C87916ECE169EC1465211ACF /* [CP] Embed Pods Frameworks */ = {
->>>>>>> 1900ff4f
 			isa = PBXShellScriptBuildPhase;
 			buildActionMask = 2147483647;
 			files = (
@@ -343,22 +289,14 @@
 			shellScript = "\"${SRCROOT}/Pods/Target Support Files/Pods-Hackers/Pods-Hackers-frameworks.sh\"\n";
 			showEnvVarsInLog = 0;
 		};
-<<<<<<< HEAD
 		7A077761A7AF115EF80F5950 /* [CP] Copy Pods Resources */ = {
-=======
-		E8F58EBB6D5D17917367AC05 /* [CP] Check Pods Manifest.lock */ = {
->>>>>>> 1900ff4f
 			isa = PBXShellScriptBuildPhase;
 			buildActionMask = 2147483647;
 			files = (
 			);
 			inputPaths = (
 			);
-<<<<<<< HEAD
 			name = "[CP] Copy Pods Resources";
-=======
-			name = "[CP] Check Pods Manifest.lock";
->>>>>>> 1900ff4f
 			outputPaths = (
 			);
 			runOnlyForDeploymentPostprocessing = 0;
@@ -465,11 +403,7 @@
 		};
 		24F39FB218AFB1150055F8DC /* Debug */ = {
 			isa = XCBuildConfiguration;
-<<<<<<< HEAD
 			baseConfigurationReference = 5B9C6ECB6751D2AF6D93515D /* Pods-Hackers.debug.xcconfig */;
-=======
-			baseConfigurationReference = 1A5870A1A7DA30BF3FB0FBE7 /* Pods-Hackers.debug.xcconfig */;
->>>>>>> 1900ff4f
 			buildSettings = {
 				ASSETCATALOG_COMPILER_APPICON_NAME = AppIcon;
 				CLANG_ENABLE_MODULES = YES;
@@ -493,11 +427,7 @@
 		};
 		24F39FB318AFB1150055F8DC /* Release */ = {
 			isa = XCBuildConfiguration;
-<<<<<<< HEAD
 			baseConfigurationReference = 9D41F6A856DA1B6671301AAD /* Pods-Hackers.release.xcconfig */;
-=======
-			baseConfigurationReference = A457E637A40D89A618BBC8F3 /* Pods-Hackers.release.xcconfig */;
->>>>>>> 1900ff4f
 			buildSettings = {
 				ASSETCATALOG_COMPILER_APPICON_NAME = AppIcon;
 				CLANG_ENABLE_MODULES = YES;
