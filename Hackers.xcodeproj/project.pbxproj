--- conflicted
+++ resolved
@@ -1317,11 +1317,7 @@
 				ASSETCATALOG_COMPILER_APPICON_NAME = AppIcon;
 				CLANG_ENABLE_MODULES = YES;
 				CODE_SIGN_IDENTITY = "iPhone Developer";
-<<<<<<< HEAD
 				CURRENT_PROJECT_VERSION = 84;
-=======
-				CURRENT_PROJECT_VERSION = 81;
->>>>>>> 28209c02
 				DEVELOPMENT_TEAM = 2KB59GPA9B;
 				FRAMEWORK_SEARCH_PATHS = "$(inherited)";
 				GCC_PRECOMPILE_PREFIX_HEADER = YES;
@@ -1329,11 +1325,7 @@
 				INFOPLIST_FILE = "App/Supporting Files/Hackers-Info.plist";
 				IPHONEOS_DEPLOYMENT_TARGET = 13.0;
 				LD_RUNPATH_SEARCH_PATHS = "$(inherited) @executable_path/Frameworks";
-<<<<<<< HEAD
-				MARKETING_VERSION = 4.3.1;
-=======
 				MARKETING_VERSION = 4.4;
->>>>>>> 28209c02
 				PRODUCT_BUNDLE_IDENTIFIER = "com.weiranzhang.$(PRODUCT_NAME:rfc1034identifier)";
 				PRODUCT_NAME = Hackers;
 				SWIFT_ENFORCE_EXCLUSIVE_ACCESS = off;
@@ -1352,11 +1344,7 @@
 				ASSETCATALOG_COMPILER_APPICON_NAME = AppIcon;
 				CLANG_ENABLE_MODULES = YES;
 				CODE_SIGN_IDENTITY = "iPhone Developer";
-<<<<<<< HEAD
 				CURRENT_PROJECT_VERSION = 84;
-=======
-				CURRENT_PROJECT_VERSION = 81;
->>>>>>> 28209c02
 				DEVELOPMENT_TEAM = 2KB59GPA9B;
 				FRAMEWORK_SEARCH_PATHS = "$(inherited)";
 				GCC_PRECOMPILE_PREFIX_HEADER = YES;
@@ -1364,11 +1352,7 @@
 				INFOPLIST_FILE = "App/Supporting Files/Hackers-Info.plist";
 				IPHONEOS_DEPLOYMENT_TARGET = 13.0;
 				LD_RUNPATH_SEARCH_PATHS = "$(inherited) @executable_path/Frameworks";
-<<<<<<< HEAD
-				MARKETING_VERSION = 4.3.1;
-=======
 				MARKETING_VERSION = 4.4;
->>>>>>> 28209c02
 				PRODUCT_BUNDLE_IDENTIFIER = "com.weiranzhang.$(PRODUCT_NAME:rfc1034identifier)";
 				PRODUCT_NAME = Hackers;
 				SWIFT_ENFORCE_EXCLUSIVE_ACCESS = off;
