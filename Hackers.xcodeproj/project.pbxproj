--- conflicted
+++ resolved
@@ -382,13 +382,8 @@
 			isa = PBXProject;
 			attributes = {
 				CLASSPREFIX = GU;
-<<<<<<< HEAD
-				LastSwiftUpdateCheck = 1010;
-				LastUpgradeCheck = 0930;
-=======
 				LastSwiftUpdateCheck = 0700;
 				LastUpgradeCheck = 1020;
->>>>>>> 1a3923ce
 				ORGANIZATIONNAME = "Glass Umbrella";
 				TargetAttributes = {
 					245345EB22466EA8001AF1CE = {
