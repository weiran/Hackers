PODS:
  - DeviceKit (1.11.0)
  - DZNEmptyDataSet (1.8.1)
  - HNScraper (0.2.2)
  - Kingfisher (5.3.1)
<<<<<<< HEAD
  - Loaf (0.3.0)
  - PromiseKit/CorePromise (6.8.3)
  - SkeletonView (1.4.1)
=======
  - Loaf (0.4.0)
  - PromiseKit/CorePromise (6.8.4)
  - SkeletonView (1.4.2)
>>>>>>> 1a3923ce

DEPENDENCIES:
  - DeviceKit
  - DZNEmptyDataSet
  - HNScraper (from `https://github.com/weiran/HNScraper.git`)
  - Kingfisher
  - Loaf
  - PromiseKit/CorePromise
  - SkeletonView

SPEC REPOS:
  https://github.com/cocoapods/specs.git:
    - DeviceKit
    - DZNEmptyDataSet
    - Kingfisher
    - Loaf
    - PromiseKit
    - SkeletonView

EXTERNAL SOURCES:
  HNScraper:
    :git: https://github.com/weiran/HNScraper.git

CHECKOUT OPTIONS:
  HNScraper:
    :commit: 54b3e0f1b3ced275d6558f6d0a801d60a120cc66
    :git: https://github.com/weiran/HNScraper.git

SPEC CHECKSUMS:
  DeviceKit: a3a86f8dddbe1317a9a243cdf9646858bf135dce
  DZNEmptyDataSet: 9525833b9e68ac21c30253e1d3d7076cc828eaa7
  HNScraper: 89d135811bc8b9088adbb677c0bbc6cf8ed85cc0
  Kingfisher: d9e7e0b209b59b8f9873aa2f37654e81a7beea51
<<<<<<< HEAD
  Loaf: 081b392fbe142da036377ebd988831596b89cf98
  PromiseKit: 94c6e781838c5bf4717677d0d882b0e7250c80fc
  SkeletonView: 60d6ce7edb0cb4c7758db33c74add50392b3c475

PODFILE CHECKSUM: f77bd47fbd830b492a149e21ec84822b9a074027
=======
  Loaf: 070a55b75527d541e710f69c0c7642ead3676a96
  PromiseKit: 51794a832647e7b819336dc2279039ce9f1cc49b
  SkeletonView: c2523c3c8c6510e273e49a3bf364a434744c3914

PODFILE CHECKSUM: 6029600a218c65f0676df40ccde655d38f12559e
>>>>>>> 1a3923ce

COCOAPODS: 1.6.1<|MERGE_RESOLUTION|>--- conflicted
+++ resolved
@@ -3,15 +3,9 @@
   - DZNEmptyDataSet (1.8.1)
   - HNScraper (0.2.2)
   - Kingfisher (5.3.1)
-<<<<<<< HEAD
-  - Loaf (0.3.0)
-  - PromiseKit/CorePromise (6.8.3)
-  - SkeletonView (1.4.1)
-=======
   - Loaf (0.4.0)
   - PromiseKit/CorePromise (6.8.4)
   - SkeletonView (1.4.2)
->>>>>>> 1a3923ce
 
 DEPENDENCIES:
   - DeviceKit
@@ -45,18 +39,10 @@
   DZNEmptyDataSet: 9525833b9e68ac21c30253e1d3d7076cc828eaa7
   HNScraper: 89d135811bc8b9088adbb677c0bbc6cf8ed85cc0
   Kingfisher: d9e7e0b209b59b8f9873aa2f37654e81a7beea51
-<<<<<<< HEAD
-  Loaf: 081b392fbe142da036377ebd988831596b89cf98
-  PromiseKit: 94c6e781838c5bf4717677d0d882b0e7250c80fc
-  SkeletonView: 60d6ce7edb0cb4c7758db33c74add50392b3c475
-
-PODFILE CHECKSUM: f77bd47fbd830b492a149e21ec84822b9a074027
-=======
   Loaf: 070a55b75527d541e710f69c0c7642ead3676a96
   PromiseKit: 51794a832647e7b819336dc2279039ce9f1cc49b
   SkeletonView: c2523c3c8c6510e273e49a3bf364a434744c3914
 
-PODFILE CHECKSUM: 6029600a218c65f0676df40ccde655d38f12559e
->>>>>>> 1a3923ce
+PODFILE CHECKSUM: ad777a732587db27519eedbf1c6df755d4636425
 
 COCOAPODS: 1.6.1