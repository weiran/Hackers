//
//  FeedViewController.swift
//  Hackers
//
//  Created by Weiran Zhang on 07/06/2014.
//  Copyright (c) 2014 Weiran Zhang. All rights reserved.
//

import Foundation
import UIKit
import SwiftUI
import SafariServices
import PromiseKit
import Loaf
import SwipeCellKit

class FeedViewController: UIViewController {
    var authenticationUIService: AuthenticationUIService?
    var swipeCellKitActions: SwipeCellKitActions?

    private var posts = [Post]()
    private var dataSource: UITableViewDiffableDataSource<Section, Post>?
    var postType: PostType = .news

    @IBOutlet var tableView: UITableView!

    private var peekedIndexPath: IndexPath?
    private var pageIndex = 1
    private var isFetching = false

    private var refreshToken: NotificationToken?

    override func viewDidLoad() {
        super.viewDidLoad()
        registerForPreviewing(with: self, sourceView: tableView)

        setupTheming()
        setupNotificationObservers()
        setupTableView()
        setupTitle()
        fetchPosts()
        showOnboarding()
    }

    override func viewWillAppear(_ animated: Bool) {
        super.viewWillAppear(animated)

        if UIScreen.main.traitCollection.horizontalSizeClass == .compact {
            // only deselect in compact size where the view isn't split
            smoothlyDeselectRows()
        }
    }

    override func prepare(for segue: UIStoryboardSegue, sender: Any?) {
        if segue.identifier == "ShowCommentsSegue",
            let navigationController = segue.destination as? UINavigationController,
            let commentsViewController = navigationController.viewControllers.first as? CommentsViewController,
            let indexPath = tableView.indexPathForSelectedRow {
            commentsViewController.post = posts[indexPath.row]
        }
    }

    private func navigateToComments() {
        performSegue(withIdentifier: "ShowCommentsSegue", sender: self)
    }

    private func setupTableView() {
        tableView.refreshControl?.addTarget(
            self,
            action: #selector(fetchPostsWithReset),
            for: UIControl.Event.valueChanged
        )
        tableView.tableFooterView = UIView(frame: .zero) // remove cell separators on empty table
        dataSource = makeDataSource()
        tableView.dataSource = dataSource
        tableView.backgroundView = TableViewBackgroundView.loadingBackgroundView()
    }

<<<<<<< HEAD
    private func setupTitle() {
        let button = TitleButton()
        button.setTitleText(postType.title)
        button.setupMenu()
        button.handler = { postType in
            self.postType = postType

            // haptic feedback
            let generator = UINotificationFeedbackGenerator()
            generator.prepare()
            generator.notificationOccurred(.success)

            // update title
            self.setupTitle()

            // reset tableview
            self.posts = [Post]()
            self.update(with: self.posts, animate: false)

=======
    private func showOnboarding() {
        if let onboardingVC = OnboardingService.onboardingViewController() {
            present(onboardingVC, animated: true)
        }
    }

    private func setupAuthenticationObserver() {
        notificationToken = NotificationCenter.default
        .observe(name: Notification.Name.refreshRequired,
                 object: nil,
                 queue: .main
        ) { _ in
>>>>>>> 9b050459
            self.fetchPostsWithReset()
        }

        navigationItem.titleView = button
        title = postType.title
    }

    private func setupNotificationObservers() {
        refreshToken = NotificationCenter.default.observe(
            name: Notification.Name.refreshRequired,
            object: nil,
            queue: .main) { [weak self] _ in
                self?.fetchPostsWithReset()
        }
    }

    func smoothlyDeselectRows() {
        // Get the initially selected index paths, if any
        let selectedIndexPaths = tableView.indexPathsForSelectedRows ?? []

        // Grab the transition coordinator responsible for the current transition
        if let coordinator = transitionCoordinator {
            // Animate alongside the master view controller's view
            coordinator.animateAlongsideTransition(in: parent?.view, animation: { context in
                // Deselect the cells, with animations enabled if this is an animated transition
                selectedIndexPaths.forEach {
                    self.tableView.deselectRow(at: $0, animated: context.isAnimated)
                }
            }, completion: { context in
                // If the transition was cancel, reselect the rows that were selected before,
                // so they are still selected the next time the same animation is triggered
                if context.isCancelled {
                    selectedIndexPaths.forEach {
                        self.tableView.selectRow(at: $0, animated: false, scrollPosition: .none)
                    }
                }
            })
        } else { // If this isn't a transition coordinator, just deselect the rows without animating
            selectedIndexPaths.forEach {
                self.tableView.deselectRow(at: $0, animated: false)
            }
        }
    }

    @IBAction func showNewSettings(_ sender: Any) {
        let settingsStore = SettingsStore()
        let hostingVC = UIHostingController(
            rootView: SettingsView()
                .environmentObject(settingsStore))
        present(hostingVC, animated: true)
    }
}

extension FeedViewController { // post fetching
    @objc private func fetchPosts() {
        guard !isFetching else { return }

        isFetching = true
        let isFirstPage = pageIndex == 1

        firstly {
            HackersKit.shared.getPosts(type: postType, page: pageIndex)
        }.done { posts in
            if isFirstPage {
                self.posts = [Post]()
            }
            self.posts.append(contentsOf: posts)
            self.update(with: self.posts, animate: !isFirstPage)
        }.catch { error in
            Loaf("Error connecting to Hacker News", state: .error, sender: self).show()
        }.finally {
            self.isFetching = false
            self.tableView.refreshControl?.endRefreshing()
            self.pageIndex += 1
        }
    }

    @objc private func fetchPostsWithReset() {
        pageIndex = 1
        fetchPosts()
    }
}

extension FeedViewController { // table view data source
    enum Section: CaseIterable {
        case main
    }

    func makeDataSource() -> UITableViewDiffableDataSource<Section, Post> {
        let reuseIdentifier = "PostCell"

        return UITableViewDiffableDataSource(tableView: tableView) { (tableView, indexPath, post) in
            guard let cell = tableView.dequeueReusableCell(
                withIdentifier: reuseIdentifier,
                for: indexPath
            ) as? PostCell else { return nil }
            cell.postDelegate = self
            cell.delegate = self

            cell.postTitleView.post = post

            cell.setImageWithPlaceholder(
                url: UserDefaults.standard.showThumbnails ? post.url : nil
            )

            return cell
        }
    }

    func update(with posts: [Post], animate: Bool = true) {
        var snapshot = NSDiffableDataSourceSnapshot<Section, Post>()
        snapshot.appendSections(Section.allCases)
        snapshot.appendItems(posts)
        self.dataSource?.apply(snapshot, animatingDifferences: animate)
    }
}

extension FeedViewController: UITableViewDelegate { // table view delegate
    func scrollViewDidScroll(_ scrollView: UIScrollView) {
        let buffer: CGFloat = 200
        let scrollPosition = scrollView.contentOffset.y
        let bottomPosition = scrollView.contentSize.height - scrollView.frame.size.height

        if scrollPosition > bottomPosition - buffer {
            fetchPosts()
        }
    }

    func tableView(_ tableView: UITableView, didSelectRowAt indexPath: IndexPath) {
        let post = posts[indexPath.row]
        if postType == .jobs {
            didPressLinkButton(post)
        } else {
            navigateToComments()
        }
    }
}

extension FeedViewController: SwipeTableViewCellDelegate { // swipe cell delegate
    func tableView(_ tableView: UITableView,
                   editActionsForRowAt indexPath: IndexPath,
                   for orientation: SwipeActionsOrientation) -> [SwipeAction]? {
        let post = posts[indexPath.row]
        guard orientation == .left,
            post.postType != .jobs else {
                return nil
        }

        return swipeCellKitActions?.voteAction(post: post, tableView: tableView,
                                               indexPath: indexPath, viewController: self)
    }

    func tableView(_ tableView: UITableView,
                   editActionsOptionsForRowAt indexPath: IndexPath,
                   for orientation: SwipeActionsOrientation) -> SwipeOptions {
        let expansionStyle = SwipeExpansionStyle(target: .percentage(0.2),
                                                 elasticOverscroll: false,
                                                 completionAnimation: .bounce)
        var options = SwipeOptions()
        options.expansionStyle = expansionStyle
        options.expansionDelegate = BounceExpansion()
        options.transitionStyle = .drag
        return options
    }
}

<<<<<<< HEAD
extension FeedViewController: PostCellDelegate { // cell actions
=======
extension FeedViewController: PostTitleViewDelegate, PostCellDelegate { // cell actions
    func didPressLinkButton(_ post: Post) {
        openURL(url: post.url) {
            if let safariViewController = SFSafariViewController.instance(
                for: post.url,
                previewActionItemsDelegate: self
            ) {
                navigationController?.present(safariViewController, animated: true)
            }
        }
    }

>>>>>>> 9b050459
    func didTapThumbnail(_ sender: Any) {
        guard let tapGestureRecognizer = sender as? UITapGestureRecognizer else { return }
        let point = tapGestureRecognizer.location(in: tableView)
        if let indexPath = tableView.indexPathForRow(at: point) {
            let post = posts[indexPath.row]
            didPressLinkButton(post)
        }
    }

    func didPressLinkButton(_ post: Post) {
        if let safariViewController = SFSafariViewController.instance(
            for: post.url,
            previewActionItemsDelegate: self
        ) {
            navigationController?.present(safariViewController, animated: true)
        }
    }
}

extension FeedViewController: UIViewControllerPreviewingDelegate, SFSafariViewControllerPreviewActionItemsDelegate {
    func previewingContext(_ previewingContext: UIViewControllerPreviewing,
                           viewControllerForLocation location: CGPoint) -> UIViewController? {
        guard
            let indexPath = tableView.indexPathForRow(at: location),
            posts.count > indexPath.row else {
                return nil
        }
        let post = posts[indexPath.row]
        peekedIndexPath = indexPath
        previewingContext.sourceRect = tableView.rectForRow(at: indexPath)
        return SFSafariViewController.instance(for: post.url, previewActionItemsDelegate: self)
    }

    func previewingContext(_ previewingContext: UIViewControllerPreviewing,
                           commit viewControllerToCommit: UIViewController) {
        present(viewControllerToCommit, animated: true, completion: nil)
    }

    func safariViewControllerPreviewActionItems(_ controller: SFSafariViewController) -> [UIPreviewActionItem] {
        guard let indexPath = peekedIndexPath else {
            return [UIPreviewActionItem]()
        }

        let post = posts[indexPath.row]
        let commentsPreviewActionTitle = post.commentsCount > 0 ?
            "View \(post.commentsCount) comments" : "View comments"

        let viewCommentsPreviewAction =
            UIPreviewAction(title: commentsPreviewActionTitle,
                            style: .default) { [unowned self, indexPath = indexPath] (_, _) -> Void in
            self.tableView.selectRow(at: indexPath, animated: true, scrollPosition: .none)
            self.navigateToComments()
        }
        return [viewCommentsPreviewAction]
    }
}

extension FeedViewController { // smoothly deselect cells
    func setupSmoothlyDeselectRows() {
        // Get the initially selected index paths, if any
        let selectedIndexPaths = tableView.indexPathsForSelectedRows ?? []

        // Grab the transition coordinator responsible for the current transition
        if let coordinator = transitionCoordinator {
            // Animate alongside the master view controller's view
            coordinator.animateAlongsideTransition(in: parent?.view, animation: { context in
                // Deselect the cells, with animations enabled if this is an animated transition
                selectedIndexPaths.forEach {
                    self.tableView.deselectRow(at: $0, animated: context.isAnimated)
                }
            }, completion: { context in
                // If the transition was cancel, reselect the rows that were selected before,
                // so they are still selected the next time the same animation is triggered
                if context.isCancelled {
                    selectedIndexPaths.forEach {
                        self.tableView.selectRow(at: $0, animated: false, scrollPosition: .none)
                    }
                }
            })
        } else { // If this isn't a transition coordinator, just deselect the rows without animating
            selectedIndexPaths.forEach {
                self.tableView.deselectRow(at: $0, animated: false)
            }
        }
    }
}

extension FeedViewController: Themed {
    func applyTheme(_ theme: AppTheme) {
        view.backgroundColor = theme.backgroundColor
        tableView.backgroundColor = theme.backgroundColor
        tableView.separatorColor = theme.separatorColor
        tableView.refreshControl?.tintColor = theme.appTintColor
        overrideUserInterfaceStyle = theme.userInterfaceStyle
    }
}<|MERGE_RESOLUTION|>--- conflicted
+++ resolved
@@ -76,7 +76,6 @@
         tableView.backgroundView = TableViewBackgroundView.loadingBackgroundView()
     }
 
-<<<<<<< HEAD
     private func setupTitle() {
         let button = TitleButton()
         button.setTitleText(postType.title)
@@ -96,25 +95,17 @@
             self.posts = [Post]()
             self.update(with: self.posts, animate: false)
 
-=======
+            self.fetchPostsWithReset()
+        }
+
+        navigationItem.titleView = button
+        title = postType.title
+    }
+
     private func showOnboarding() {
         if let onboardingVC = OnboardingService.onboardingViewController() {
             present(onboardingVC, animated: true)
         }
-    }
-
-    private func setupAuthenticationObserver() {
-        notificationToken = NotificationCenter.default
-        .observe(name: Notification.Name.refreshRequired,
-                 object: nil,
-                 queue: .main
-        ) { _ in
->>>>>>> 9b050459
-            self.fetchPostsWithReset()
-        }
-
-        navigationItem.titleView = button
-        title = postType.title
     }
 
     private func setupNotificationObservers() {
@@ -276,10 +267,7 @@
     }
 }
 
-<<<<<<< HEAD
 extension FeedViewController: PostCellDelegate { // cell actions
-=======
-extension FeedViewController: PostTitleViewDelegate, PostCellDelegate { // cell actions
     func didPressLinkButton(_ post: Post) {
         openURL(url: post.url) {
             if let safariViewController = SFSafariViewController.instance(
@@ -291,22 +279,12 @@
         }
     }
 
->>>>>>> 9b050459
     func didTapThumbnail(_ sender: Any) {
         guard let tapGestureRecognizer = sender as? UITapGestureRecognizer else { return }
         let point = tapGestureRecognizer.location(in: tableView)
         if let indexPath = tableView.indexPathForRow(at: point) {
             let post = posts[indexPath.row]
             didPressLinkButton(post)
-        }
-    }
-
-    func didPressLinkButton(_ post: Post) {
-        if let safariViewController = SFSafariViewController.instance(
-            for: post.url,
-            previewActionItemsDelegate: self
-        ) {
-            navigationController?.present(safariViewController, animated: true)
         }
     }
 }
