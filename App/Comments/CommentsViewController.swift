--- conflicted
+++ resolved
@@ -103,9 +103,6 @@
             return
         }
 
-<<<<<<< HEAD
-        let activityViewController = UIActivityViewController(activityItems: [post.hackerNewsURL],
-=======
         let alertController = UIAlertController(
             title: nil, message: nil, preferredStyle: .actionSheet, themed: true)
         alertController.popoverPresentationController?.barButtonItem = sender
@@ -113,8 +110,8 @@
         let postLinkAction = UIAlertAction(
             title: "Article Link", style: .default) { _ in
                 self.showShareSheet(url: post.url, sender: sender)
-        }
         alertController.addAction(postLinkAction)
+        }
 
         let hackerNewsLinkAction = UIAlertAction(
             title: "Hacker News Link", style: .default) { _ in
@@ -128,8 +125,7 @@
     }
 
     private func showShareSheet(url: URL, sender: UIBarButtonItem) {
-        let activityViewController = UIActivityViewController(activityItems: [url],
->>>>>>> 28209c02
+        let activityViewController = UIActivityViewController(activityItems: [post.hackerNewsURL],
                                                               applicationActivities: nil)
         activityViewController.popoverPresentationController?.barButtonItem = sender
         present(activityViewController, animated: true, completion: nil)
