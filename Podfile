--- conflicted
+++ resolved
@@ -11,10 +11,10 @@
   pod 'Loaf'
 end
 
-<<<<<<< HEAD
 target 'HackersUITests' do
   pod 'DeviceKit'
-=======
+end
+
 post_install do |installer|
   installer.pods_project.targets.each do |target|
     target.build_configurations.each do |config|
@@ -23,5 +23,4 @@
       end
     end
   end
->>>>>>> 1a3923ce
 end